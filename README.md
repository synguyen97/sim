<<<<<<< HEAD
=======
<p align="center">
  <a href="https://sim.ai" target="_blank" rel="noopener noreferrer">
    <img src="apps/sim/public/logo/reverse/text/large.png" alt="Sim Logo" width="500"/>
  </a>
</p>

<p align="center">Build and deploy AI agent workflows in minutes.</p>

<p align="center">
  <a href="https://sim.ai" target="_blank" rel="noopener noreferrer"><img src="https://img.shields.io/badge/sim.ai-6F3DFA" alt="Sim.ai"></a>
  <a href="https://discord.gg/Hr4UWYEcTT" target="_blank" rel="noopener noreferrer"><img src="https://img.shields.io/badge/Discord-Join%20Server-5865F2?logo=discord&logoColor=white" alt="Discord"></a>
  <a href="https://x.com/simdotai" target="_blank" rel="noopener noreferrer"><img src="https://img.shields.io/twitter/follow/simstudioai?style=social" alt="Twitter"></a>
  <a href="https://docs.sim.ai" target="_blank" rel="noopener noreferrer"><img src="https://img.shields.io/badge/Docs-6F3DFA.svg" alt="Documentation"></a>
</p>

<p align="center">
  <img src="apps/sim/public/static/demo.gif" alt="Sim Demo" width="800"/>
</p>

## Quickstart

### Cloud-hosted: [sim.ai](https://sim.ai)

<a href="https://sim.ai" target="_blank" rel="noopener noreferrer"><img src="https://img.shields.io/badge/sim.ai-6F3DFA?logo=data:image/svg%2bxml;base64,PHN2ZyB3aWR0aD0iNjE2IiBoZWlnaHQ9IjYxNiIgdmlld0JveD0iMCAwIDYxNiA2MTYiIGZpbGw9Im5vbmUiIHhtbG5zPSJodHRwOi8vd3d3LnczLm9yZy8yMDAwL3N2ZyI+CjxnIGNsaXAtcGF0aD0idXJsKCNjbGlwMF8xMTU5XzMxMykiPgo8cGF0aCBkPSJNNjE2IDBIMFY2MTZINjE2VjBaIiBmaWxsPSIjNkYzREZBIi8+CjxwYXRoIGQ9Ik04MyAzNjUuNTY3SDExM0MxMTMgMzczLjgwNSAxMTYgMzgwLjM3MyAxMjIgMzg1LjI3MkMxMjggMzg5Ljk0OCAxMzYuMTExIDM5Mi4yODUgMTQ2LjMzMyAzOTIuMjg1QzE1Ny40NDQgMzkyLjI4NSAxNjYgMzkwLjE3MSAxNzIgMzg1LjkzOUMxNzcuOTk5IDM4MS40ODcgMTgxIDM3NS41ODYgMTgxIDM2OC4yMzlDMTgxIDM2Mi44OTUgMTc5LjMzMyAzNTguNDQyIDE3NiAzNTQuODhDMTcyLjg4OSAzNTEuMzE4IDE2Ny4xMTEgMzQ4LjQyMiAxNTguNjY3IDM0Ni4xOTZMMTMwIDMzOS41MTdDMTE1LjU1NSAzMzUuOTU1IDEwNC43NzggMzMwLjQ5OSA5Ny42NjY1IDMyMy4xNTFDOTAuNzc3NSAzMTUuODA0IDg3LjMzMzQgMzA2LjExOSA4Ny4zMzM0IDI5NC4wOTZDODcuMzMzNCAyODQuMDc2IDg5Ljg4OSAyNzUuMzkyIDk0Ljk5OTYgMjY4LjA0NUMxMDAuMzMzIDI2MC42OTcgMTA3LjU1NSAyNTUuMDIgMTE2LjY2NiAyNTEuMDEyQzEyNiAyNDcuMDA0IDEzNi42NjcgMjQ1IDE0OC42NjYgMjQ1QzE2MC42NjcgMjQ1IDE3MSAyNDcuMTE2IDE3OS42NjcgMjUxLjM0NkMxODguNTU1IDI1NS41NzYgMTk1LjQ0NCAyNjEuNDc3IDIwMC4zMzMgMjY5LjA0N0MyMDUuNDQ0IDI3Ni42MTcgMjA4LjExMSAyODUuNjM0IDIwOC4zMzMgMjk2LjA5OUgxNzguMzMzQzE3OC4xMTEgMjg3LjYzOCAxNzUuMzMzIDI4MS4wNyAxNjkuOTk5IDI3Ni4zOTRDMTY0LjY2NiAyNzEuNzE5IDE1Ny4yMjIgMjY5LjM4MSAxNDcuNjY3IDI2OS4zODFDMTM3Ljg4OSAyNjkuMzgxIDEzMC4zMzMgMjcxLjQ5NiAxMjUgMjc1LjcyNkMxMTkuNjY2IDI3OS45NTcgMTE3IDI4NS43NDYgMTE3IDI5My4wOTNDMTE3IDMwNC4wMDMgMTI1IDMxMS40NjIgMTQxIDMxNS40N0wxNjkuNjY3IDMyMi40ODNDMTgzLjQ0NSAzMjUuNiAxOTMuNzc4IDMzMC43MjIgMjAwLjY2NyAzMzcuODQ3QzIwNy41NTUgMzQ0Ljc0OSAyMTEgMzU0LjIxMiAyMTEgMzY2LjIzNUMyMTEgMzc2LjQ3NyAyMDguMjIyIDM4NS40OTQgMjAyLjY2NiAzOTMuMjg3QzE5Ny4xMTEgNDAwLjg1NyAxODkuNDQ0IDQwNi43NTggMTc5LjY2NyA0MTAuOTg5QzE3MC4xMTEgNDE0Ljk5NiAxNTguNzc4IDQxNyAxNDUuNjY3IDQxN0MxMjYuNTU1IDQxNyAxMTEuMzMzIDQxMi4zMjUgOTkuOTk5NyA0MDIuOTczQzg4LjY2NjggMzkzLjYyMSA4MyAzODEuMTUzIDgzIDM2NS41NjdaIiBmaWxsPSJ3aGl0ZSIvPgo8cGF0aCBkPSJNMjMyLjI5MSA0MTNWMjUwLjA4MkMyNDQuNjg0IDI1NC42MTQgMjUwLjE0OCAyNTQuNjE0IDI2My4zNzEgMjUwLjA4MlY0MTNIMjMyLjI5MVpNMjQ3LjUgMjM5LjMxM0MyNDEuOTkgMjM5LjMxMyAyMzcuMTQgMjM3LjMxMyAyMzIuOTUyIDIzMy4zMTZDMjI4Ljk4NCAyMjkuMDk1IDIyNyAyMjQuMjA5IDIyNyAyMTguNjU2QzIyNyAyMTIuODgyIDIyOC45ODQgMjA3Ljk5NSAyMzIuOTUyIDIwMy45OTdDMjM3LjE0IDE5OS45OTkgMjQxLjk5IDE5OCAyNDcuNSAxOThDMjUzLjIzMSAxOTggMjU4LjA4IDE5OS45OTkgMjYyLjA0OSAyMDMuOTk3QzI2Ni4wMTYgMjA3Ljk5NSAyNjggMjEyLjg4MiAyNjggMjE4LjY1NkMyNjggMjI0LjIwOSAyNjYuMDE2IDIyOS4wOTUgMjYyLjA0OSAyMzMuMzE2QzI1OC4wOCAyMzcuMzEzIDI1My4yMzEgMjM5LjMxMyAyNDcuNSAyMzkuMzEzWiIgZmlsbD0id2hpdGUiLz4KPHBhdGggZD0iTTMxOS4zMzMgNDEzSDI4OFYyNDkuNjc2SDMxNlYyNzcuMjMzQzMxOS4zMzMgMjY4LjEwNCAzMjUuNzc4IDI2MC4zNjQgMzM0LjY2NyAyNTQuMzUyQzM0My43NzggMjQ4LjExNyAzNTQuNzc4IDI0NSAzNjcuNjY3IDI0NUMzODIuMTExIDI0NSAzOTQuMTEyIDI0OC44OTcgNDAzLjY2NyAyNTYuNjlDNDEzLjIyMiAyNjQuNDg0IDQxOS40NDQgMjc0LjgzNyA0MjIuMzM0IDI4Ny43NTJINDE2LjY2N0M0MTguODg5IDI3NC44MzcgNDI1IDI2NC40ODQgNDM1IDI1Ni42OUM0NDUgMjQ4Ljg5NyA0NTcuMzM0IDI0NSA0NzIgMjQ1QzQ5MC42NjYgMjQ1IDUwNS4zMzQgMjUwLjQ1NSA1MTYgMjYxLjM2NkM1MjYuNjY3IDI3Mi4yNzYgNTMyIDI4Ny4xOTUgNTMyIDMwNi4xMjFWNDEzSDUwMS4zMzNWMzEzLjgwNEM1MDEuMzMzIDMwMC44ODkgNDk4IDI5MC45ODEgNDkxLjMzMyAyODQuMDc4QzQ4NC44ODkgMjc2Ljk1MiA0NzYuMTExIDI3My4zOSA0NjUgMjczLjM5QzQ1Ny4yMjIgMjczLjM5IDQ1MC4zMzMgMjc1LjE3MSA0NDQuMzM0IDI3OC43MzRDNDM4LjU1NiAyODIuMDc0IDQzNCAyODYuOTcyIDQzMC42NjcgMjkzLjQzQzQyNy4zMzMgMjk5Ljg4NyA0MjUuNjY3IDMwNy40NTcgNDI1LjY2NyAzMTYuMTQxVjQxM0gzOTQuNjY3VjMxMy40NjlDMzk0LjY2NyAzMDAuNTU1IDM5MS40NDUgMjkwLjc1OCAzODUgMjg0LjA3OEMzNzguNTU2IDI3Ny4xNzUgMzY5Ljc3OCAyNzMuNzI0IDM1OC42NjcgMjczLjcyNEMzNTAuODg5IDI3My43MjQgMzQ0IDI3NS41MDUgMzM4IDI3OS4wNjhDMzMyLjIyMiAyODIuNDA4IDMyNy42NjcgMjg3LjMwNyAzMjQuMzMzIDI5My43NjNDMzIxIDI5OS45OTggMzE5LjMzMyAzMDcuNDU3IDMxOS4zMzMgMzE2LjE0MVY0MTNaIiBmaWxsPSJ3aGl0ZSIvPgo8L2c+CjxkZWZzPgo8Y2xpcFBhdGggaWQ9ImNsaXAwXzExNTlfMzEzIj4KPHJlY3Qgd2lkdGg9IjYxNiIgaGVpZ2h0PSI2MTYiIGZpbGw9IndoaXRlIi8+CjwvY2xpcFBhdGg+CjwvZGVmcz4KPC9zdmc+Cg==&logoColor=white" alt="Sim.ai"></a>

### Self-hosted: NPM Package

```bash
npx simstudio
```
→ http://localhost:3000

#### Note
Docker must be installed and running on your machine.

#### Options

| Flag | Description |
|------|-------------|
| `-p, --port <port>` | Port to run Sim on (default `3000`) |
| `--no-pull` | Skip pulling latest Docker images |

### Self-hosted: Docker Compose

```bash
# Clone the repository
git clone https://github.com/simstudioai/sim.git

# Navigate to the project directory
cd sim

# Start Sim
docker compose -f docker-compose.prod.yml up -d
```

Access the application at [http://localhost:3000/](http://localhost:3000/)

#### Using Local Models with Ollama

Run Sim with local AI models using [Ollama](https://ollama.ai) - no external APIs required:

```bash
# Start with GPU support (automatically downloads gemma3:4b model)
docker compose -f docker-compose.ollama.yml --profile setup up -d

# For CPU-only systems:
docker compose -f docker-compose.ollama.yml --profile cpu --profile setup up -d
```

Wait for the model to download, then visit [http://localhost:3000](http://localhost:3000). Add more models with:
```bash
docker compose -f docker-compose.ollama.yml exec ollama ollama pull llama3.1:8b
```

### Self-hosted: Dev Containers

1. Open VS Code with the [Remote - Containers extension](https://marketplace.visualstudio.com/items?itemName=ms-vscode-remote.remote-containers)
2. Open the project and click "Reopen in Container" when prompted
3. Run `bun run dev:full` in the terminal or use the `sim-start` alias
   - This starts both the main application and the realtime socket server

### Self-hosted: Manual Setup

**Requirements:**
- [Bun](https://bun.sh/) runtime
- PostgreSQL 12+ with [pgvector extension](https://github.com/pgvector/pgvector) (required for AI embeddings)

**Note:** Sim uses vector embeddings for AI features like knowledge bases and semantic search, which requires the `pgvector` PostgreSQL extension.

1. Clone and install dependencies:

```bash
git clone https://github.com/simstudioai/sim.git
cd sim
bun install
```

2. Set up PostgreSQL with pgvector:

You need PostgreSQL with the `vector` extension for embedding support. Choose one option:

**Option A: Using Docker (Recommended)**
```bash
# Start PostgreSQL with pgvector extension
docker run --name simstudio-db \
  -e POSTGRES_PASSWORD=your_password \
  -e POSTGRES_DB=simstudio \
  -p 5432:5432 -d \
  pgvector/pgvector:pg17
```

**Option B: Manual Installation**
- Install PostgreSQL 12+ and the pgvector extension
- See [pgvector installation guide](https://github.com/pgvector/pgvector#installation)

3. Set up environment:

```bash
cd apps/sim
cp .env.example .env  # Configure with required variables (DATABASE_URL, BETTER_AUTH_SECRET, BETTER_AUTH_URL)
```

Update your `.env` file with the database URL:
```bash
DATABASE_URL="postgresql://postgres:your_password@localhost:5432/simstudio"
```

4. Set up the database:

```bash
bunx drizzle-kit migrate 
```

5. Start the development servers:

**Recommended approach - run both servers together (from project root):**

```bash
bun run dev:full
```

This starts both the main Next.js application and the realtime socket server required for full functionality.

**Alternative - run servers separately:**

Next.js app (from project root):
```bash
bun run dev
```

Realtime socket server (from `apps/sim` directory in a separate terminal):
```bash
cd apps/sim
bun run dev:sockets
```

## Copilot API Keys

Copilot is a Sim-managed service. To use Copilot on a self-hosted instance:

- Go to https://sim.ai → Settings → Copilot and generate a Copilot API key
- Set `COPILOT_API_KEY` in your self-hosted environment to that value

## Tech Stack

- **Framework**: [Next.js](https://nextjs.org/) (App Router)
- **Runtime**: [Bun](https://bun.sh/)
- **Database**: PostgreSQL with [Drizzle ORM](https://orm.drizzle.team)
- **Authentication**: [Better Auth](https://better-auth.com)
- **UI**: [Shadcn](https://ui.shadcn.com/), [Tailwind CSS](https://tailwindcss.com)
- **State Management**: [Zustand](https://zustand-demo.pmnd.rs/)
- **Flow Editor**: [ReactFlow](https://reactflow.dev/)
- **Docs**: [Fumadocs](https://fumadocs.vercel.app/)
- **Monorepo**: [Turborepo](https://turborepo.org/)
- **Realtime**: [Socket.io](https://socket.io/)
- **Background Jobs**: [Trigger.dev](https://trigger.dev/)

## Contributing

We welcome contributions! Please see our [Contributing Guide](.github/CONTRIBUTING.md) for details.

## License

This project is licensed under the Apache License 2.0 - see the [LICENSE](LICENSE) file for details.

<p align="center">Made with ❤️ by the Sim Team</p>
>>>>>>> 1619d63f
<|MERGE_RESOLUTION|>--- conflicted
+++ resolved
@@ -1,5 +1,3 @@
-<<<<<<< HEAD
-=======
 <p align="center">
   <a href="https://sim.ai" target="_blank" rel="noopener noreferrer">
     <img src="apps/sim/public/logo/reverse/text/large.png" alt="Sim Logo" width="500"/>
@@ -185,5 +183,4 @@
 
 This project is licensed under the Apache License 2.0 - see the [LICENSE](LICENSE) file for details.
 
-<p align="center">Made with ❤️ by the Sim Team</p>
->>>>>>> 1619d63f
+<p align="center">Made with ❤️ by the Sim Team</p>