--- conflicted
+++ resolved
@@ -96,23 +96,6 @@
 
   switch (type) {
     case 'sign-in':
-<<<<<<< HEAD
-      return 'Sign in to Nuggets'
-    case 'email-verification':
-      return 'Verify your email for Nuggets'
-    case 'forget-password':
-      return 'Reset your Nuggets password'
-    case 'reset-password':
-      return 'Reset your Nuggets password'
-    case 'invitation':
-      return "You've been invited to join a team on Nuggets"
-    case 'batch-invitation':
-      return "You've been invited to join a team and workspaces on Nuggets"
-    case 'help-confirmation':
-      return 'Your request has been received'
-    default:
-      return 'Nuggets'
-=======
       return `Sign in to ${brandName}`
     case 'email-verification':
       return `Verify your email for ${brandName}`
@@ -128,6 +111,5 @@
       return 'Your request has been received'
     default:
       return brandName
->>>>>>> ed9b9ad8
   }
 }