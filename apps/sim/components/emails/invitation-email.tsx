import {
  Body,
  Column,
  Container,
  Head,
  Html,
  Img,
  Link,
  Preview,
  Row,
  Section,
  Text,
} from '@react-email/components'
import { format } from 'date-fns'
import { getBrandConfig } from '@/lib/branding/branding'
import { getEnv } from '@/lib/env'
import { createLogger } from '@/lib/logs/console/logger'
import { baseStyles } from './base-styles'
import EmailFooter from './footer'

interface InvitationEmailProps {
  inviterName?: string
  organizationName?: string
  inviteLink?: string
  invitedEmail?: string
  updatedDate?: Date
}

<<<<<<< HEAD
const baseUrl = env.NEXT_PUBLIC_APP_URL || 'https://app.buildnuggets.ai'
=======
const baseUrl = getEnv('NEXT_PUBLIC_APP_URL') || 'https://sim.ai'
>>>>>>> 5d887fdc

const logger = createLogger('InvitationEmail')

export const InvitationEmail = ({
  inviterName = 'A team member',
  organizationName = 'an organization',
  inviteLink = '',
  invitedEmail = '',
  updatedDate = new Date(),
}: InvitationEmailProps) => {
  const brand = getBrandConfig()

  // Extract invitation ID or token from inviteLink if present
  let enhancedLink = inviteLink

  // Check if link contains an ID (old format) and append token parameter if needed
  if (inviteLink && !inviteLink.includes('token=')) {
    try {
      const url = new URL(inviteLink)
      const invitationId = url.pathname.split('/').pop()
      if (invitationId) {
        enhancedLink = `${baseUrl}/invite/${invitationId}?token=${invitationId}`
      }
    } catch (e) {
      logger.error('Error parsing invite link:', e)
    }
  }

  return (
    <Html>
      <Head />
      <Body style={baseStyles.main}>
        <Preview>You've been invited to join {organizationName} on Nuggets</Preview>
        <Container style={baseStyles.container}>
          <Section style={{ padding: '30px 0', textAlign: 'center' }}>
            <Row>
              <Column style={{ textAlign: 'center' }}>
                <Img
                  src={brand.logoUrl || `${baseUrl}/logo/reverse/text/medium.png`}
                  width='114'
                  alt={brand.name}
                  style={{
                    margin: '0 auto',
                  }}
                />
              </Column>
            </Row>
          </Section>

          <Section style={baseStyles.sectionsBorders}>
            <Row>
              <Column style={baseStyles.sectionBorder} />
              <Column style={baseStyles.sectionCenter} />
              <Column style={baseStyles.sectionBorder} />
            </Row>
          </Section>

          <Section style={baseStyles.content}>
            <Text style={baseStyles.paragraph}>Hello,</Text>
            <Text style={baseStyles.paragraph}>
              <strong>{inviterName}</strong> has invited you to join{' '}
              <strong>{organizationName}</strong> on Nuggets. Nuggets is a powerful, user-friendly platform
              for building, testing, and optimizing agentic workflows.
            </Text>
            <Link href={enhancedLink} style={{ textDecoration: 'none' }}>
              <Text style={baseStyles.button}>Accept Invitation</Text>
            </Link>
            <Text style={baseStyles.paragraph}>
              This invitation will expire in 48 hours. If you believe this invitation was sent in
              error, please ignore this email.
            </Text>
            <Text style={baseStyles.paragraph}>
              Best regards,
              <br />
              The Nuggets Team
            </Text>
            <Text
              style={{
                ...baseStyles.footerText,
                marginTop: '40px',
                textAlign: 'left',
                color: '#666666',
              }}
            >
              This email was sent on {format(updatedDate, 'MMMM do, yyyy')} to {invitedEmail} with
              an invitation to join {organizationName} on Nuggets.
            </Text>
          </Section>
        </Container>

        <EmailFooter baseUrl={baseUrl} />
      </Body>
    </Html>
  )
}

export default InvitationEmail<|MERGE_RESOLUTION|>--- conflicted
+++ resolved
@@ -26,11 +26,7 @@
   updatedDate?: Date
 }
 
-<<<<<<< HEAD
-const baseUrl = env.NEXT_PUBLIC_APP_URL || 'https://app.buildnuggets.ai'
-=======
-const baseUrl = getEnv('NEXT_PUBLIC_APP_URL') || 'https://sim.ai'
->>>>>>> 5d887fdc
+const baseUrl = getEnv('NEXT_PUBLIC_APP_URL') || 'https://app.buildnuggets.ai'
 
 const logger = createLogger('InvitationEmail')
 
