--- conflicted
+++ resolved
@@ -26,11 +26,6 @@
   updatedDate?: Date
 }
 
-<<<<<<< HEAD
-const baseUrl = getEnv('NEXT_PUBLIC_APP_URL') || 'https://app.buildnuggets.ai'
-
-=======
->>>>>>> 99298e60
 const logger = createLogger('InvitationEmail')
 
 export const InvitationEmail = ({
