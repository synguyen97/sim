import {
  Body,
  Column,
  Container,
  Head,
  Html,
  Img,
  Preview,
  Row,
  Section,
  Text,
} from '@react-email/components'
import { getBrandConfig } from '@/lib/branding/branding'
import { getBaseUrl } from '@/lib/urls/utils'
import { baseStyles } from './base-styles'
import EmailFooter from './footer'

interface OTPVerificationEmailProps {
  otp: string
  email?: string
  type?: 'sign-in' | 'email-verification' | 'forget-password' | 'chat-access'
  chatTitle?: string
}

<<<<<<< HEAD
const baseUrl = getEnv('NEXT_PUBLIC_APP_URL') || 'https://app.buildnuggets.ai'

=======
>>>>>>> 99298e60
const getSubjectByType = (type: string, brandName: string, chatTitle?: string) => {
  switch (type) {
    case 'sign-in':
      return `Sign in to ${brandName}`
    case 'email-verification':
      return `Verify your email for ${brandName}`
    case 'forget-password':
      return `Reset your ${brandName} password`
    case 'chat-access':
      return `Verification code for ${chatTitle || 'Chat'}`
    default:
      return `Verification code for ${brandName}`
  }
}

export const OTPVerificationEmail = ({
  otp,
  email = '',
  type = 'email-verification',
  chatTitle,
}: OTPVerificationEmailProps) => {
  const brand = getBrandConfig()
  const baseUrl = getBaseUrl()

  // Get a message based on the type
  const getMessage = () => {
    switch (type) {
      case 'sign-in':
        return `Sign in to ${brand.name}`
      case 'forget-password':
        return `Reset your password for ${brand.name}`
      case 'chat-access':
        return `Access ${chatTitle || 'the chat'}`
      default:
        return `Welcome to ${brand.name}`
    }
  }

  return (
    <Html>
      <Head />
      <Body style={baseStyles.main}>
        <Preview>{getSubjectByType(type, brand.name, chatTitle)}</Preview>
        <Container style={baseStyles.container}>
          <Section style={{ padding: '30px 0', textAlign: 'center' }}>
            <Row>
              <Column style={{ textAlign: 'center' }}>
                <Img
                  src={brand.logoUrl || `${baseUrl}/logo/reverse/text/medium.png`}
                  width='114'
                  alt={brand.name}
                  style={{
                    margin: '0 auto',
                  }}
                />
              </Column>
            </Row>
          </Section>
          <Section style={baseStyles.sectionsBorders}>
            <Row>
              <Column style={baseStyles.sectionBorder} />
              <Column style={baseStyles.sectionCenter} />
              <Column style={baseStyles.sectionBorder} />
            </Row>
          </Section>
          <Section style={baseStyles.content}>
            <Text style={baseStyles.paragraph}>{getMessage()}</Text>
            <Text style={baseStyles.paragraph}>Your verification code is:</Text>
            <Section style={baseStyles.codeContainer}>
              <Text style={baseStyles.code}>{otp}</Text>
            </Section>
            <Text style={baseStyles.paragraph}>This code will expire in 15 minutes.</Text>
            <Text style={baseStyles.paragraph}>
              If you didn't request this code, you can safely ignore this email.
            </Text>
            <Text style={baseStyles.paragraph}>
              Best regards,
              <br />
              The Nuggets Team
            </Text>
          </Section>
        </Container>

        <EmailFooter baseUrl={baseUrl} />
      </Body>
    </Html>
  )
}

export default OTPVerificationEmail<|MERGE_RESOLUTION|>--- conflicted
+++ resolved
@@ -22,11 +22,6 @@
   chatTitle?: string
 }
 
-<<<<<<< HEAD
-const baseUrl = getEnv('NEXT_PUBLIC_APP_URL') || 'https://app.buildnuggets.ai'
-
-=======
->>>>>>> 99298e60
 const getSubjectByType = (type: string, brandName: string, chatTitle?: string) => {
   switch (type) {
     case 'sign-in':
