--- conflicted
+++ resolved
@@ -13,11 +13,7 @@
 }
 
 export const EmailFooter = ({
-<<<<<<< HEAD
-  baseUrl = env.NEXT_PUBLIC_APP_URL || 'https://app.buildnuggets.ai',
-=======
-  baseUrl = getEnv('NEXT_PUBLIC_APP_URL') || 'https://sim.ai',
->>>>>>> 5d887fdc
+  baseUrl = getEnv('NEXT_PUBLIC_APP_URL') || 'https://app.buildnuggets.ai',
   unsubscribe,
 }: EmailFooterProps) => {
   const brand = getBrandConfig()
