--- conflicted
+++ resolved
@@ -161,67 +161,6 @@
           description={
             isNewUser
               ? 'Create an account to join this workspace on Sim'
-<<<<<<< HEAD
-              : 'Sign in to your account to accept this invitation'}
-          </p>
-
-          <div className='flex w-full flex-col gap-3'>
-            {isNewUser ? (
-              <>
-                <Button
-                  className='w-full'
-                  style={{ backgroundColor: '#c56200', color: 'white' }}
-                  onClick={() => router.push(`/signup?callbackUrl=${callbackUrl}&invite_flow=true`)}
-                >
-                  Create an account
-                </Button>
-                <Button
-                  variant='outline'
-                  className='w-full border-brand-primary text-brand-primary hover:bg-brand-primary hover:text-white'
-                  onClick={() => router.push(`/login?callbackUrl=${callbackUrl}&invite_flow=true`)}
-                >
-                  I already have an account
-                </Button>
-              </>
-            ) : (
-              <>
-                <Button
-                  className='w-full'
-                  style={{ backgroundColor: '#c56200', color: 'white' }}
-                  onClick={() => router.push(`/login?callbackUrl=${callbackUrl}&invite_flow=true`)}
-                >
-                  Sign in
-                </Button>
-                <Button
-                  variant='outline'
-                  className='w-full border-brand-primary text-brand-primary hover:bg-brand-primary hover:text-white'
-                  onClick={() =>
-                    router.push(`/signup?callbackUrl=${callbackUrl}&invite_flow=true&new=true`)
-                  }
-                >
-                  Create an account
-                </Button>
-              </>
-            )}
-
-            <Button
-              className='w-full'
-              style={{ backgroundColor: '#c56200', color: 'white' }}
-              onClick={() => router.push('/')}
-            >
-              Return to Home
-            </Button>
-          </div>
-        </div>
-
-        <footer className='mt-8 text-center text-gray-500 text-xs'>
-          Need help?{' '}
-          <a href='mailto:help@sim.ai' className='text-blue-400 hover:text-blue-300'>
-            Contact support
-          </a>
-        </footer>
-      </div>
-=======
               : 'Sign in to your account to accept this invitation'
           }
           icon='userPlus'
@@ -260,7 +199,6 @@
           ]}
         />
       </InviteLayout>
->>>>>>> d45324bb
     )
   }
 
@@ -276,24 +214,6 @@
     const errorReason = searchParams.get('error')
     const isExpiredError = errorReason === 'expired'
 
-<<<<<<< HEAD
-          <Button
-            className='w-full'
-            style={{ backgroundColor: '#c56200', color: 'white' }}
-            onClick={() => router.push('/')}
-          >
-            Return to Home
-          </Button>
-        </div>
-
-        <footer className='mt-8 text-center text-gray-500 text-xs'>
-          Need help?{' '}
-          <a href='mailto:help@sim.ai' className='text-blue-400 hover:text-blue-300'>
-            Contact support
-          </a>
-        </footer>
-      </div>
-=======
     return (
       <InviteLayout>
         <InviteStatusCard
@@ -310,51 +230,11 @@
           ]}
         />
       </InviteLayout>
->>>>>>> d45324bb
     )
   }
 
   if (accepted) {
     return (
-<<<<<<< HEAD
-      <div className='flex min-h-screen flex-col items-center justify-center bg-white px-4 dark:bg-black'>
-        <div className='mb-8'>
-          <Image
-            src={brandConfig.logoUrl || '/logo/b&w/medium.png'}
-            alt='Sim Logo'
-            width={120}
-            height={67}
-            className='dark:invert'
-            priority
-          />
-        </div>
-        <div className='flex w-full max-w-md flex-col items-center text-center'>
-          <div className='mb-6 rounded-full bg-green-50 p-3 dark:bg-green-950/20'>
-            <CheckCircle2 className='h-8 w-8 text-green-500 dark:text-green-400' />
-          </div>
-          <h1 className='mb-2 font-semibold text-black text-xl dark:text-white'>Welcome!</h1>
-          <p className='mb-6 text-gray-600 text-sm leading-relaxed dark:text-gray-300'>
-            You have successfully joined {invitationDetails?.name || 'the workspace'}. Redirecting
-            to your workspace...
-          </p>
-
-          <Button
-            className='w-full'
-            style={{ backgroundColor: '#c56200', color: 'white' }}
-            onClick={() => router.push('/')}
-          >
-            Return to Home
-          </Button>
-        </div>
-
-        <footer className='mt-8 text-center text-gray-500 text-xs'>
-          Need help?{' '}
-          <a href='mailto:help@sim.ai' className='text-blue-400 hover:text-blue-300'>
-            Contact support
-          </a>
-        </footer>
-      </div>
-=======
       <InviteLayout>
         <InviteStatusCard
           type='success'
@@ -369,79 +249,10 @@
           ]}
         />
       </InviteLayout>
->>>>>>> d45324bb
     )
   }
 
   return (
-<<<<<<< HEAD
-    <div className='flex min-h-screen flex-col items-center justify-center bg-white px-4 dark:bg-black'>
-      <div className='mb-8'>
-        <Image
-          src='/logo/b&w/medium.png'
-          alt='Sim Logo'
-          width={120}
-          height={67}
-          className='dark:invert'
-          priority
-        />
-      </div>
-
-      <div className='flex w-full max-w-md flex-col items-center text-center'>
-        <div className='mb-6 rounded-full bg-blue-50 p-3 dark:bg-blue-950/20'>
-          {invitationType === 'organization' ? (
-            <Users2 className='h-8 w-8 text-blue-500 dark:text-blue-400' />
-          ) : (
-            <Mail className='h-8 w-8 text-blue-500 dark:text-blue-400' />
-          )}
-        </div>
-
-        <h1 className='mb-2 font-semibold text-black text-xl dark:text-white'>
-          {invitationType === 'organization' ? 'Organization Invitation' : 'Workspace Invitation'}
-        </h1>
-
-        <p className='mb-6 text-gray-600 text-sm leading-relaxed dark:text-gray-300'>
-          You've been invited to join{' '}
-          <span className='font-medium text-black dark:text-white'>
-            {invitationDetails?.name || `a ${invitationType}`}
-          </span>
-          . Click accept below to join.
-        </p>
-
-        <div className='flex w-full flex-col gap-3'>
-          <Button
-            onClick={handleAcceptInvitation}
-            disabled={isAccepting}
-            className='w-full'
-            style={{ backgroundColor: '#c56200', color: 'white' }}
-          >
-            {isAccepting ? (
-              <>
-                <LoadingAgent size='sm' />
-                Accepting...
-              </>
-            ) : (
-              'Accept Invitation'
-            )}
-          </Button>
-          <Button
-            variant='ghost'
-            className='w-full text-gray-600 hover:bg-gray-200 hover:text-black dark:text-gray-400 dark:hover:bg-gray-800 dark:hover:text-white'
-            onClick={() => router.push('/')}
-          >
-            Return to Home
-          </Button>
-        </div>
-      </div>
-
-      <footer className='mt-8 text-center text-gray-500 text-xs'>
-        Need help?{' '}
-        <a href='mailto:help@sim.ai' className='text-blue-400 hover:text-blue-300'>
-          Contact support
-        </a>
-      </footer>
-    </div>
-=======
     <InviteLayout>
       <InviteStatusCard
         type='invitation'
@@ -465,6 +276,5 @@
         ]}
       />
     </InviteLayout>
->>>>>>> d45324bb
   )
 }