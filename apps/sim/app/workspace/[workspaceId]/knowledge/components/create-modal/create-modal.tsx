--- conflicted
+++ resolved
@@ -2,11 +2,7 @@
 
 import { useEffect, useRef, useState } from 'react'
 import { zodResolver } from '@hookform/resolvers/zod'
-<<<<<<< HEAD
-import { AlertCircle, ChevronDown, X } from 'lucide-react'
-=======
-import { AlertCircle, Check, Loader2, X } from 'lucide-react'
->>>>>>> ee17cf46
+import { AlertCircle, Check, Loader2, X, ChevronDown } from 'lucide-react'
 import { useParams } from 'next/navigation'
 import { useForm } from 'react-hook-form'
 import { z } from 'zod'
