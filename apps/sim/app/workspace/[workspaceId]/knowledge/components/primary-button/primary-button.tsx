'use client'

import { Button } from '@/components/emcn'
import { cn } from '@/lib/utils'

interface PrimaryButtonProps {
  children: React.ReactNode
  onClick?: () => void
  disabled?: boolean
  className?: string
  type?: 'button' | 'submit' | 'reset'
}

export function PrimaryButton({
  children,
  onClick,
  disabled = false,
  className,
  type = 'button',
}: PrimaryButtonProps) {
  return (
    <Button
      type={type}
      onClick={onClick}
      disabled={disabled}
      variant='primary'
      className={cn(
<<<<<<< HEAD
        'flex items-center gap-1 bg-[#ff9100] font-[480] text-white shadow-[0_0_0_0_#ff9100] transition-all duration-200 hover:bg-[#ff9100] hover:shadow-[0_0_0_4px_rgba(127,47,255,0.15)]',
=======
        'flex h-8 items-center gap-1 px-[8px] py-[6px] font-[480] shadow-[0_0_0_0_var(--brand-primary-hex)] transition-all duration-200 hover:shadow-[0_0_0_4px_rgba(127,47,255,0.15)]',
>>>>>>> 99298e60
        disabled && 'disabled:cursor-not-allowed disabled:opacity-50',
        className
      )}
    >
      {children}
    </Button>
  )
}<|MERGE_RESOLUTION|>--- conflicted
+++ resolved
@@ -25,11 +25,7 @@
       disabled={disabled}
       variant='primary'
       className={cn(
-<<<<<<< HEAD
-        'flex items-center gap-1 bg-[#ff9100] font-[480] text-white shadow-[0_0_0_0_#ff9100] transition-all duration-200 hover:bg-[#ff9100] hover:shadow-[0_0_0_4px_rgba(127,47,255,0.15)]',
-=======
         'flex h-8 items-center gap-1 px-[8px] py-[6px] font-[480] shadow-[0_0_0_0_var(--brand-primary-hex)] transition-all duration-200 hover:shadow-[0_0_0_4px_rgba(127,47,255,0.15)]',
->>>>>>> 99298e60
         disabled && 'disabled:cursor-not-allowed disabled:opacity-50',
         className
       )}
