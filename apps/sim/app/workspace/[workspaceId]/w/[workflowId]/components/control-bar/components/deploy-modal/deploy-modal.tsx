--- conflicted
+++ resolved
@@ -977,40 +977,6 @@
               </div>
             </div>
           </div>
-<<<<<<< HEAD
-        </div>
-
-        {activeTab === 'api' && !isDeployed && (
-          <div className='flex flex-shrink-0 justify-between border-t px-6 py-4'>
-            <Button variant='outline' onClick={handleCloseModal}>
-              Cancel
-            </Button>
-
-            <Button
-              type='submit'
-              form='deploy-api-form'
-              disabled={isSubmitting || (!keysLoaded && !apiKeys.length)}
-              className={cn(
-                'gap-2 font-medium',
-                'bg-[#c56200] hover:bg-[#ff9100]',
-                'shadow-[0_0_0_0_#c56200] hover:shadow-[0_0_0_4px_rgba(127,47,255,0.15)]',
-                'text-white transition-all duration-200',
-                'disabled:opacity-50 disabled:hover:bg-[#c56200] disabled:hover:shadow-none'
-              )}
-            >
-              {isSubmitting ? (
-                <>
-                  <Loader2 className='mr-1.5 h-3.5 w-3.5 animate-spin' />
-                  Deploying...
-                </>
-              ) : (
-                'Deploy API'
-              )}
-            </Button>
-          </div>
-        )}
-=======
->>>>>>> 99298e60
 
           {activeTab === 'chat' && (
             <div className='flex flex-shrink-0 justify-between border-t px-6 py-4'>
@@ -1068,34 +1034,7 @@
                     'Deploy Chat'
                   )}
                 </Button>
-<<<<<<< HEAD
-              )}
-              <Button
-                type='button'
-                onClick={handleChatFormSubmit}
-                disabled={chatSubmitting || !isChatFormValid}
-                className={cn(
-                  'gap-2 font-medium',
-                  'bg-[#c56200] hover:bg-[#ff9100]',
-                  'shadow-[0_0_0_0_#c56200] hover:shadow-[0_0_0_4px_rgba(127,47,255,0.15)]',
-                  'text-white transition-all duration-200',
-                  'disabled:opacity-50 disabled:hover:bg-[#c56200] disabled:hover:shadow-none'
-                )}
-              >
-                {chatSubmitting ? (
-                  <>
-                    <Loader2 className='mr-1.5 h-3.5 w-3.5 animate-spin' />
-                    Deploying...
-                  </>
-                ) : chatExists ? (
-                  'Update'
-                ) : (
-                  'Deploy Chat'
-                )}
-              </Button>
-=======
               </div>
->>>>>>> 99298e60
             </div>
           )}
         </DialogContent>
