--- conflicted
+++ resolved
@@ -135,13 +135,9 @@
                 'h-12 w-12 rounded-[11px] border-[hsl(var(--card-border))] bg-[hsl(var(--card-background))] text-[hsl(var(--card-text))] shadow-xs',
                 'hover:border-[#ff9100] hover:bg-[#ff9100] hover:text-white',
                 'transition-all duration-200',
-<<<<<<< HEAD
-                isDeployed && 'text-[#c56200]',
-=======
                 isDeployed && !isPreviousVersionActive && 'text-[var(--brand-primary-hover-hex)]',
                 isPreviousVersionActive &&
                   'border-purple-500 bg-purple-500/10 text-purple-600 dark:text-purple-400',
->>>>>>> 99298e60
                 isDisabled &&
                   'cursor-not-allowed opacity-50 hover:border hover:bg-card hover:text-card-foreground hover:shadow-xs'
               )}
