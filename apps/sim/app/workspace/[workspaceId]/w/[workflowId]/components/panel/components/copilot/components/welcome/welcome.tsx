--- conflicted
+++ resolved
@@ -59,10 +59,6 @@
       <div className='relative mx-auto w-full max-w-xl'>
         {/* Header */}
         <div className='flex flex-col items-center text-center'>
-<<<<<<< HEAD
-          <Bot className='h-12 w-12 text-[#c56200]' strokeWidth={1.5} />
-=======
->>>>>>> 5d887fdc
           <h3 className='mt-2 font-medium text-foreground text-lg sm:text-xl'>{subtitle}</h3>
         </div>
 
