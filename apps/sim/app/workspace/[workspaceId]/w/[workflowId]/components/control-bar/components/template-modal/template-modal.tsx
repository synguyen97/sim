--- conflicted
+++ resolved
@@ -585,15 +585,9 @@
                   type='submit'
                   disabled={isSubmitting || !isFormValid || isLoadingTemplate}
                   className={cn(
-<<<<<<< HEAD
                     'font-medium',
                     'bg-[#ff9100] hover:bg-[#ff9100]',
                     'shadow-[0_0_0_0_#ff9100] hover:shadow-[0_0_0_4px_rgba(127,47,255,0.15)]',
-=======
-                    'ml-auto font-medium',
-                    'bg-[var(--brand-primary-hex)] hover:bg-[var(--brand-primary-hover-hex)]',
-                    'shadow-[0_0_0_0_var(--brand-primary-hex)] hover:shadow-[0_0_0_4px_rgba(127,47,255,0.15)]',
->>>>>>> ed9b9ad8
                     'text-white transition-all duration-200',
                     'disabled:opacity-50 disabled:hover:bg-[#ff9100] disabled:hover:shadow-none',
                     'h-10 rounded-md px-4 py-2'
