'use client'

import { useEffect, useState } from 'react'
import { zodResolver } from '@hookform/resolvers/zod'
import {
  Award,
  BarChart3,
  Bell,
  BookOpen,
  Bot,
  Brain,
  Briefcase,
  Calculator,
  Cloud,
  Code,
  Cpu,
  CreditCard,
  Database,
  DollarSign,
  Edit,
  Eye,
  FileText,
  Folder,
  Globe,
  HeadphonesIcon,
  Layers,
  Lightbulb,
  LineChart,
  Loader2,
  Mail,
  Megaphone,
  MessageSquare,
  NotebookPen,
  Phone,
  Play,
  Search,
  Server,
  Settings,
  ShoppingCart,
  Star,
  Target,
  TrendingUp,
  User,
  Users,
  Workflow,
  Wrench,
  X,
  Zap,
} from 'lucide-react'
import { useForm } from 'react-hook-form'
import { z } from 'zod'
import {
  AlertDialog,
  AlertDialogAction,
  AlertDialogCancel,
  AlertDialogContent,
  AlertDialogDescription,
  AlertDialogFooter,
  AlertDialogHeader,
  AlertDialogTitle,
} from '@/components/ui/alert-dialog'
import { Button } from '@/components/ui/button'
import { ColorPicker } from '@/components/ui/color-picker'
import { Dialog, DialogContent, DialogHeader, DialogTitle } from '@/components/ui/dialog'
import {
  Form,
  FormControl,
  FormField,
  FormItem,
  FormLabel,
  FormMessage,
} from '@/components/ui/form'
import { Input } from '@/components/ui/input'
import { Popover, PopoverContent, PopoverTrigger } from '@/components/ui/popover'
import {
  Select,
  SelectContent,
  SelectItem,
  SelectTrigger,
  SelectValue,
} from '@/components/ui/select'
import { Skeleton } from '@/components/ui/skeleton'
import { Textarea } from '@/components/ui/textarea'
import { useSession } from '@/lib/auth-client'
import { createLogger } from '@/lib/logs/console/logger'
import { cn } from '@/lib/utils'
import { buildWorkflowStateForTemplate } from '@/lib/workflows/state-builder'
import { categories } from '@/app/workspace/[workspaceId]/templates/templates'

const logger = createLogger('TemplateModal')

const templateSchema = z.object({
  name: z.string().min(1, 'Name is required').max(100, 'Name must be less than 100 characters'),
  description: z
    .string()
    .min(1, 'Description is required')
    .max(500, 'Description must be less than 500 characters'),
  author: z
    .string()
    .min(1, 'Author is required')
    .max(100, 'Author must be less than 100 characters'),
  category: z.string().min(1, 'Category is required'),
  icon: z.string().min(1, 'Icon is required'),
  color: z.string().regex(/^#[0-9A-F]{6}$/i, 'Color must be a valid hex color (e.g., #3972F6)'),
})

type TemplateFormData = z.infer<typeof templateSchema>

interface TemplateModalProps {
  open: boolean
  onOpenChange: (open: boolean) => void
  workflowId: string
}

const icons = [
  // Content & Documentation
  { value: 'FileText', label: 'File Text', component: FileText },
  { value: 'NotebookPen', label: 'Notebook', component: NotebookPen },
  { value: 'BookOpen', label: 'Book', component: BookOpen },
  { value: 'Edit', label: 'Edit', component: Edit },

  // Analytics & Charts
  { value: 'BarChart3', label: 'Bar Chart', component: BarChart3 },
  { value: 'LineChart', label: 'Line Chart', component: LineChart },
  { value: 'TrendingUp', label: 'Trending Up', component: TrendingUp },
  { value: 'Target', label: 'Target', component: Target },

  // Database & Storage
  { value: 'Database', label: 'Database', component: Database },
  { value: 'Server', label: 'Server', component: Server },
  { value: 'Cloud', label: 'Cloud', component: Cloud },
  { value: 'Folder', label: 'Folder', component: Folder },

  // Marketing & Communication
  { value: 'Megaphone', label: 'Megaphone', component: Megaphone },
  { value: 'Mail', label: 'Mail', component: Mail },
  { value: 'MessageSquare', label: 'Message', component: MessageSquare },
  { value: 'Phone', label: 'Phone', component: Phone },
  { value: 'Bell', label: 'Bell', component: Bell },

  // Sales & Finance
  { value: 'DollarSign', label: 'Dollar Sign', component: DollarSign },
  { value: 'CreditCard', label: 'Credit Card', component: CreditCard },
  { value: 'Calculator', label: 'Calculator', component: Calculator },
  { value: 'ShoppingCart', label: 'Shopping Cart', component: ShoppingCart },
  { value: 'Briefcase', label: 'Briefcase', component: Briefcase },

  // Support & Service
  { value: 'HeadphonesIcon', label: 'Headphones', component: HeadphonesIcon },
  { value: 'User', label: 'User', component: User },
  { value: 'Users', label: 'Users', component: Users },
  { value: 'Settings', label: 'Settings', component: Settings },
  { value: 'Wrench', label: 'Wrench', component: Wrench },

  // AI & Technology
  { value: 'Bot', label: 'Bot', component: Bot },
  { value: 'Brain', label: 'Brain', component: Brain },
  { value: 'Cpu', label: 'CPU', component: Cpu },
  { value: 'Code', label: 'Code', component: Code },
  { value: 'Zap', label: 'Zap', component: Zap },

  // Workflow & Process
  { value: 'Workflow', label: 'Workflow', component: Workflow },
  { value: 'Search', label: 'Search', component: Search },
  { value: 'Play', label: 'Play', component: Play },
  { value: 'Layers', label: 'Layers', component: Layers },

  // General
  { value: 'Lightbulb', label: 'Lightbulb', component: Lightbulb },
  { value: 'Star', label: 'Star', component: Star },
  { value: 'Globe', label: 'Globe', component: Globe },
  { value: 'Award', label: 'Award', component: Award },
]

export function TemplateModal({ open, onOpenChange, workflowId }: TemplateModalProps) {
  const { data: session } = useSession()
  const [isSubmitting, setIsSubmitting] = useState(false)
  const [iconPopoverOpen, setIconPopoverOpen] = useState(false)
  const [existingTemplate, setExistingTemplate] = useState<any>(null)
  const [isLoadingTemplate, setIsLoadingTemplate] = useState(false)
  const [showDeleteDialog, setShowDeleteDialog] = useState(false)
  const [isDeleting, setIsDeleting] = useState(false)

  const form = useForm<TemplateFormData>({
    resolver: zodResolver(templateSchema),
    defaultValues: {
      name: '',
      description: '',
      author: session?.user?.name || session?.user?.email || '',
      category: '',
      icon: 'FileText',
      color: '#3972F6',
    },
  })

  // Watch form state to determine if all required fields are valid
  const formValues = form.watch()
  const isFormValid =
    form.formState.isValid &&
    formValues.name?.trim() &&
    formValues.description?.trim() &&
    formValues.author?.trim() &&
    formValues.category

  // Check for existing template when modal opens
  useEffect(() => {
    if (open && workflowId) {
      checkExistingTemplate()
    }
  }, [open, workflowId])

  const checkExistingTemplate = async () => {
    setIsLoadingTemplate(true)
    try {
      const response = await fetch(`/api/templates?workflowId=${workflowId}&limit=1`)
      if (response.ok) {
        const result = await response.json()
        const template = result.data?.[0] || null
        setExistingTemplate(template)

        // Pre-fill form with existing template data
        if (template) {
          form.reset({
            name: template.name,
            description: template.description,
            author: template.author,
            category: template.category,
            icon: template.icon,
            color: template.color,
          })
        } else {
          // No existing template found
          setExistingTemplate(null)
          // Reset form to defaults
          form.reset({
            name: '',
            description: '',
            author: session?.user?.name || session?.user?.email || '',
            category: '',
            icon: 'FileText',
            color: '#3972F6',
          })
        }
      }
    } catch (error) {
      logger.error('Error checking existing template:', error)
      setExistingTemplate(null)
    } finally {
      setIsLoadingTemplate(false)
    }
  }

  const onSubmit = async (data: TemplateFormData) => {
    if (!session?.user) {
      logger.error('User not authenticated')
      return
    }

    setIsSubmitting(true)

    try {
      // Create the template state from current workflow using the same format as deployment
      const templateState = buildWorkflowStateForTemplate(workflowId)

      const templateData = {
        workflowId,
        name: data.name,
        description: data.description || '',
        author: data.author,
        category: data.category,
        icon: data.icon,
        color: data.color,
        state: templateState,
      }

      let response
      if (existingTemplate) {
        // Update existing template
        response = await fetch(`/api/templates/${existingTemplate.id}`, {
          method: 'PUT',
          headers: {
            'Content-Type': 'application/json',
          },
          body: JSON.stringify(templateData),
        })
      } else {
        // Create new template
        response = await fetch('/api/templates', {
          method: 'POST',
          headers: {
            'Content-Type': 'application/json',
          },
          body: JSON.stringify(templateData),
        })
      }

      if (!response.ok) {
        const errorData = await response.json()
        throw new Error(
          errorData.error || `Failed to ${existingTemplate ? 'update' : 'create'} template`
        )
      }

      const result = await response.json()
      logger.info(`Template ${existingTemplate ? 'updated' : 'created'} successfully:`, result)

      // Reset form and close modal
      form.reset()
      onOpenChange(false)

      // TODO: Show success toast/notification
    } catch (error) {
      logger.error('Failed to create template:', error)
      // TODO: Show error toast/notification
    } finally {
      setIsSubmitting(false)
    }
  }

  const SelectedIconComponent =
    icons.find((icon) => icon.value === form.watch('icon'))?.component || FileText

  return (
    <Dialog open={open} onOpenChange={onOpenChange}>
      <DialogContent
        className='flex h-[70vh] flex-col gap-0 overflow-hidden p-0 sm:max-w-[600px]'
        hideCloseButton
      >
        <DialogHeader className='flex-shrink-0 border-b px-6 py-4'>
          <div className='flex items-center justify-between'>
            <div className='flex items-center gap-3'>
              <DialogTitle className='font-medium text-lg'>
                {isLoadingTemplate
                  ? 'Loading...'
                  : existingTemplate
                    ? 'Update Template'
                    : 'Publish Template'}
              </DialogTitle>
              {existingTemplate && (
                <div className='flex items-center gap-2'>
                  {existingTemplate.stars > 0 && (
                    <div className='flex items-center gap-1 rounded-full bg-yellow-50 px-2 py-1 dark:bg-yellow-900/20'>
                      <Star className='h-3 w-3 fill-yellow-400 text-yellow-400' />
                      <span className='font-medium text-xs text-yellow-700 dark:text-yellow-300'>
                        {existingTemplate.stars}
                      </span>
                    </div>
                  )}
                  {existingTemplate.views > 0 && (
                    <div className='flex items-center gap-1 rounded-full bg-blue-50 px-2 py-1 dark:bg-blue-900/20'>
                      <Eye className='h-3 w-3 text-blue-500' />
                      <span className='font-medium text-blue-700 text-xs dark:text-blue-300'>
                        {existingTemplate.views}
                      </span>
                    </div>
                  )}
                </div>
              )}
            </div>
            <Button
              variant='ghost'
              size='icon'
              className={cn(
                'h-8 w-8 rounded-md p-0 text-muted-foreground/70 transition-all duration-200',
                'hover:scale-105 hover:bg-muted/50 hover:text-foreground',
                'active:scale-95',
                'focus-visible:ring-2 focus-visible:ring-muted-foreground/20 focus-visible:ring-offset-1'
              )}
              onClick={() => onOpenChange(false)}
            >
              <X className='h-4 w-4' />
              <span className='sr-only'>Close</span>
            </Button>
          </div>
        </DialogHeader>

        <Form {...form}>
          <form
            onSubmit={form.handleSubmit(onSubmit)}
            className='flex flex-1 flex-col overflow-hidden'
          >
            <div className='flex-1 overflow-y-auto px-6 py-4'>
              {isLoadingTemplate ? (
                <div className='space-y-6'>
                  {/* Icon and Color row */}
                  <div className='flex gap-3'>
                    <div className='w-20'>
                      <Skeleton className='mb-2 h-4 w-8' /> {/* Label */}
                      <Skeleton className='h-10 w-20' /> {/* Icon picker */}
                    </div>
                    <div className='w-20'>
                      <Skeleton className='mb-2 h-4 w-10' /> {/* Label */}
                      <Skeleton className='h-10 w-20' /> {/* Color picker */}
                    </div>
                  </div>

                  {/* Name field */}
                  <div>
                    <Skeleton className='mb-2 h-4 w-12' /> {/* Label */}
                    <Skeleton className='h-10 w-full' /> {/* Input */}
                  </div>

                  {/* Author and Category row */}
                  <div className='grid grid-cols-2 gap-4'>
                    <div>
                      <Skeleton className='mb-2 h-4 w-14' /> {/* Label */}
                      <Skeleton className='h-10 w-full' /> {/* Input */}
                    </div>
                    <div>
                      <Skeleton className='mb-2 h-4 w-16' /> {/* Label */}
                      <Skeleton className='h-10 w-full' /> {/* Select */}
                    </div>
                  </div>

                  {/* Description field */}
                  <div>
                    <Skeleton className='mb-2 h-4 w-20' /> {/* Label */}
                    <Skeleton className='h-20 w-full' /> {/* Textarea */}
                  </div>
                </div>
              ) : (
                <div className='space-y-5'>
                  <div className='flex gap-3'>
                    <FormField
                      control={form.control}
                      name='icon'
                      render={({ field }) => (
                        <FormItem className='w-20'>
                          <FormLabel className='!text-foreground font-medium text-sm'>
                            Icon
                          </FormLabel>
                          <Popover open={iconPopoverOpen} onOpenChange={setIconPopoverOpen}>
                            <PopoverTrigger asChild>
                              <Button
                                variant='outline'
                                role='combobox'
                                className='h-10 w-20 rounded-[8px] border-border/50 p-0 transition-all duration-200 hover:border-border hover:bg-muted/50'
                              >
                                <SelectedIconComponent className='h-4 w-4' />
                              </Button>
                            </PopoverTrigger>
                            <PopoverContent className='z-50 w-84 rounded-[8px] p-0' align='start'>
                              <div className='p-3'>
                                <div className='grid max-h-80 grid-cols-8 gap-2 overflow-y-auto'>
                                  {icons.map((icon) => {
                                    const IconComponent = icon.component
                                    return (
                                      <button
                                        key={icon.value}
                                        type='button'
                                        onClick={() => {
                                          field.onChange(icon.value)
                                          setIconPopoverOpen(false)
                                        }}
                                        className={cn(
                                          'flex h-8 w-8 items-center justify-center rounded-md border border-border/40 transition-all duration-200',
                                          'hover:scale-105 hover:border-border hover:bg-muted/50 active:scale-95',
                                          field.value === icon.value &&
                                            'border-primary/30 bg-primary/10 text-primary'
                                        )}
                                      >
                                        <IconComponent className='h-4 w-4' />
                                      </button>
                                    )
                                  })}
                                </div>
                              </div>
                            </PopoverContent>
                          </Popover>
                          <FormMessage />
                        </FormItem>
                      )}
                    />

                    <FormField
                      control={form.control}
                      name='color'
                      render={({ field }) => (
                        <FormItem className='w-20'>
                          <FormLabel className='!text-foreground font-medium text-sm'>
                            Color
                          </FormLabel>
                          <FormControl>
                            <ColorPicker
                              value={field.value}
                              onChange={field.onChange}
                              onBlur={field.onBlur}
                              className='h-10 w-20 rounded-[8px]'
                            />
                          </FormControl>
                          <FormMessage />
                        </FormItem>
                      )}
                    />
                  </div>

                  <FormField
                    control={form.control}
                    name='name'
                    render={({ field }) => (
                      <FormItem>
                        <FormLabel className='!text-foreground font-medium text-sm'>Name</FormLabel>
                        <FormControl>
                          <Input
                            placeholder='Enter template name'
                            className='h-10 rounded-[8px]'
                            {...field}
                          />
                        </FormControl>
                        <FormMessage />
                      </FormItem>
                    )}
                  />

                  <div className='grid grid-cols-2 gap-4'>
                    <FormField
                      control={form.control}
                      name='author'
                      render={({ field }) => (
                        <FormItem>
                          <FormLabel className='!text-foreground font-medium text-sm'>
                            Author
                          </FormLabel>
                          <FormControl>
                            <Input
                              placeholder='Enter author name'
                              className='h-10 rounded-[8px]'
                              {...field}
                            />
                          </FormControl>
                          <FormMessage />
                        </FormItem>
                      )}
                    />

                    <FormField
                      control={form.control}
                      name='category'
                      render={({ field }) => (
                        <FormItem>
                          <FormLabel className='!text-foreground font-medium text-sm'>
                            Category
                          </FormLabel>
                          <Select onValueChange={field.onChange} defaultValue={field.value}>
                            <FormControl>
                              <SelectTrigger className='h-10 rounded-[8px]'>
                                <SelectValue placeholder='Select a category' />
                              </SelectTrigger>
                            </FormControl>
                            <SelectContent>
                              {categories.map((category) => (
                                <SelectItem key={category.value} value={category.value}>
                                  {category.label}
                                </SelectItem>
                              ))}
                            </SelectContent>
                          </Select>
                          <FormMessage />
                        </FormItem>
                      )}
                    />
                  </div>

                  <FormField
                    control={form.control}
                    name='description'
                    render={({ field }) => (
                      <FormItem>
                        <FormLabel className='!text-foreground font-medium text-sm'>
                          Description
                        </FormLabel>
                        <FormControl>
                          <Textarea
                            placeholder='Describe what this template does...'
                            className='min-h-[80px] resize-none rounded-[8px]'
                            rows={3}
                            {...field}
                          />
                        </FormControl>
                        <FormMessage />
                      </FormItem>
                    )}
                  />
                </div>
              )}
            </div>

            {/* Fixed Footer */}
            <div className='mt-auto border-t px-6 py-4'>
              <div className='flex items-center'>
                {existingTemplate && (
                  <Button
                    type='button'
                    variant='destructive'
                    onClick={() => setShowDeleteDialog(true)}
                    disabled={isSubmitting || isLoadingTemplate}
                    className='h-9 rounded-[8px] px-4'
                  >
                    Delete
                  </Button>
                )}
                <Button
                  type='submit'
                  disabled={isSubmitting || !isFormValid || isLoadingTemplate}
                  className={cn(
<<<<<<< HEAD
                    'font-medium',
                    'bg-[#ff9100] hover:bg-[#ff9100]',
                    'shadow-[0_0_0_0_#ff9100] hover:shadow-[0_0_0_4px_rgba(127,47,255,0.15)]',
                    'text-white transition-all duration-200',
                    'disabled:opacity-50 disabled:hover:bg-[#ff9100] disabled:hover:shadow-none',
                    'h-10 rounded-md px-4 py-2'
=======
                    'ml-auto h-9 rounded-[8px] px-4 font-[480]',
                    'bg-[var(--brand-primary-hex)] hover:bg-[var(--brand-primary-hover-hex)]',
                    'shadow-[0_0_0_0_var(--brand-primary-hex)] hover:shadow-[0_0_0_4px_rgba(127,47,255,0.15)]',
                    'text-white transition-all duration-200',
                    'disabled:opacity-50 disabled:hover:bg-[var(--brand-primary-hex)] disabled:hover:shadow-none'
>>>>>>> a06ae0d2
                  )}
                >
                  {isSubmitting ? (
                    <>
                      <Loader2 className='mr-2 h-4 w-4 animate-spin' />
                      {existingTemplate ? 'Updating...' : 'Publishing...'}
                    </>
                  ) : existingTemplate ? (
                    'Update Template'
                  ) : (
                    'Publish Template'
                  )}
                </Button>
              </div>
            </div>
          </form>
        </Form>
        {existingTemplate && (
          <AlertDialog open={showDeleteDialog} onOpenChange={setShowDeleteDialog}>
            <AlertDialogContent>
              <AlertDialogHeader>
                <AlertDialogTitle>Delete Template?</AlertDialogTitle>
                <AlertDialogDescription>
                  Deleting this template will remove it from the gallery. This action cannot be
                  undone.
                </AlertDialogDescription>
              </AlertDialogHeader>
              <AlertDialogFooter className='flex'>
                <AlertDialogCancel className='h-9 w-full rounded-[8px]' disabled={isDeleting}>
                  Cancel
                </AlertDialogCancel>
                <AlertDialogAction
                  className='h-9 w-full rounded-[8px] bg-red-500 text-white transition-all duration-200 hover:bg-red-600 dark:bg-red-500 dark:hover:bg-red-600'
                  disabled={isDeleting}
                  onClick={async () => {
                    if (!existingTemplate) return
                    setIsDeleting(true)
                    try {
                      const resp = await fetch(`/api/templates/${existingTemplate.id}`, {
                        method: 'DELETE',
                      })
                      if (!resp.ok) {
                        const err = await resp.json().catch(() => ({}))
                        throw new Error(err.error || 'Failed to delete template')
                      }
                      setShowDeleteDialog(false)
                      onOpenChange(false)
                    } catch (err) {
                      logger.error('Failed to delete template', err)
                    } finally {
                      setIsDeleting(false)
                    }
                  }}
                >
                  {isDeleting ? 'Deleting...' : 'Delete'}
                </AlertDialogAction>
              </AlertDialogFooter>
            </AlertDialogContent>
          </AlertDialog>
        )}
      </DialogContent>
    </Dialog>
  )
}<|MERGE_RESOLUTION|>--- conflicted
+++ resolved
@@ -603,20 +603,12 @@
                   type='submit'
                   disabled={isSubmitting || !isFormValid || isLoadingTemplate}
                   className={cn(
-<<<<<<< HEAD
                     'font-medium',
                     'bg-[#ff9100] hover:bg-[#ff9100]',
                     'shadow-[0_0_0_0_#ff9100] hover:shadow-[0_0_0_4px_rgba(127,47,255,0.15)]',
                     'text-white transition-all duration-200',
                     'disabled:opacity-50 disabled:hover:bg-[#ff9100] disabled:hover:shadow-none',
                     'h-10 rounded-md px-4 py-2'
-=======
-                    'ml-auto h-9 rounded-[8px] px-4 font-[480]',
-                    'bg-[var(--brand-primary-hex)] hover:bg-[var(--brand-primary-hover-hex)]',
-                    'shadow-[0_0_0_0_var(--brand-primary-hex)] hover:shadow-[0_0_0_4px_rgba(127,47,255,0.15)]',
-                    'text-white transition-all duration-200',
-                    'disabled:opacity-50 disabled:hover:bg-[var(--brand-primary-hex)] disabled:hover:shadow-none'
->>>>>>> a06ae0d2
                   )}
                 >
                   {isSubmitting ? (
