'use client'

import { useCallback, useEffect, useState } from 'react'
import {
  Bug,
  ChevronLeft,
  Copy,
  Layers,
  Play,
  RefreshCw,
  SkipForward,
  StepForward,
  Store,
  Trash2,
  Webhook,
  WifiOff,
  X,
} from 'lucide-react'
import { useParams, useRouter } from 'next/navigation'
import {
  AlertDialog,
  AlertDialogCancel,
  AlertDialogContent,
  AlertDialogDescription,
  AlertDialogFooter,
  AlertDialogHeader,
  AlertDialogTitle,
  AlertDialogTrigger,
  Button,
  Tooltip,
  TooltipContent,
  TooltipTrigger,
} from '@/components/ui'
import { useSession } from '@/lib/auth-client'
import { getEnv, isTruthy } from '@/lib/env'
import { createLogger } from '@/lib/logs/console/logger'
import { cn } from '@/lib/utils'
import { useUserPermissionsContext } from '@/app/workspace/[workspaceId]/providers/workspace-permissions-provider'
import {
  DeploymentControls,
  ExportControls,
  TemplateModal,
  WebhookSettings,
} from '@/app/workspace/[workspaceId]/w/[workflowId]/components/control-bar/components'
import { useWorkflowExecution } from '@/app/workspace/[workspaceId]/w/[workflowId]/hooks/use-workflow-execution'
import {
  getKeyboardShortcutText,
  useKeyboardShortcuts,
} from '@/app/workspace/[workspaceId]/w/hooks/use-keyboard-shortcuts'
import { useFolderStore } from '@/stores/folders/store'
import { useOperationQueueStore } from '@/stores/operation-queue/store'
import { usePanelStore } from '@/stores/panel/store'
import { useGeneralStore } from '@/stores/settings/general/store'
import { useSubscriptionStore } from '@/stores/subscription/store'
import { useWorkflowRegistry } from '@/stores/workflows/registry/store'
import { useSubBlockStore } from '@/stores/workflows/subblock/store'
import { useWorkflowStore } from '@/stores/workflows/workflow/store'
import type { WorkflowState } from '@/stores/workflows/workflow/types'

const logger = createLogger('ControlBar')

// Cache for usage data to prevent excessive API calls
let usageDataCache: {
  data: any | null
  timestamp: number
  expirationMs: number
} = {
  data: null,
  timestamp: 0,
  // Cache expires after 1 minute
  expirationMs: 60 * 1000,
}

interface ControlBarProps {
  hasValidationErrors?: boolean
}

/**
 * Control bar for managing workflows - handles editing, deletion, deployment,
 * history, notifications and execution.
 */
export function ControlBar({ hasValidationErrors = false }: ControlBarProps) {
  const router = useRouter()
  const { data: session } = useSession()
  const params = useParams()
  const workspaceId = params.workspaceId as string

  // Store hooks
  const { history, revertToHistoryState, lastSaved, setNeedsRedeploymentFlag, blocks } =
    useWorkflowStore()
  const {
    workflows,
    updateWorkflow,
    activeWorkflowId,
    removeWorkflow,
    duplicateWorkflow,
    setDeploymentStatus,
    isLoading: isRegistryLoading,
  } = useWorkflowRegistry()
  const { isExecuting, handleRunWorkflow, handleCancelExecution } = useWorkflowExecution()
  const { setActiveTab, togglePanel, isOpen } = usePanelStore()
  const { getFolderTree, expandedFolders } = useFolderStore()

  // User permissions - use stable activeWorkspaceId from registry instead of deriving from currentWorkflow
  const userPermissions = useUserPermissionsContext()

  // Debug mode state
  const { isDebugModeEnabled, toggleDebugMode } = useGeneralStore()
  const { isDebugging, pendingBlocks, handleStepDebug, handleCancelDebug, handleResumeDebug } =
    useWorkflowExecution()

  // Local state
  const [mounted, setMounted] = useState(false)
  const [, forceUpdate] = useState({})
  const [isExpanded, setIsExpanded] = useState(false)
  const [isTemplateModalOpen, setIsTemplateModalOpen] = useState(false)
  const [isWebhookSettingsOpen, setIsWebhookSettingsOpen] = useState(false)
  const [isAutoLayouting, setIsAutoLayouting] = useState(false)

  // Delete workflow state - grouped for better organization
  const [deleteState, setDeleteState] = useState({
    showDialog: false,
    isDeleting: false,
    hasPublishedTemplates: false,
    publishedTemplates: [] as any[],
    showTemplateChoice: false,
  })

  // Deployed state management
  const [deployedState, setDeployedState] = useState<WorkflowState | null>(null)
  const [isLoadingDeployedState, setIsLoadingDeployedState] = useState<boolean>(false)

  // Change detection state
  const [changeDetected, setChangeDetected] = useState(false)

  // Usage limit state
  const [usageExceeded, setUsageExceeded] = useState(false)
  const [usageData, setUsageData] = useState<{
    percentUsed: number
    isWarning: boolean
    isExceeded: boolean
    currentUsage: number
    limit: number
  } | null>(null)

  // Helper function to open console panel
  const openConsolePanel = useCallback(() => {
    setActiveTab('console')
    if (!isOpen) {
      togglePanel()
    }
  }, [setActiveTab, isOpen, togglePanel])

  // Shared condition for keyboard shortcut and button disabled state
  const isWorkflowBlocked = isExecuting || hasValidationErrors

  // Register keyboard shortcut for running workflow
  useKeyboardShortcuts(() => {
    if (!isWorkflowBlocked) {
      openConsolePanel()
      handleRunWorkflow()
    }
  }, isWorkflowBlocked)

  // // Check if the current user is the owner of the published workflow
  // const isWorkflowOwner = () => {
  //   const marketplaceData = getMarketplaceData()
  //   return marketplaceData?.status === 'owner'
  // }

  // Get deployment status from registry
  const deploymentStatus = useWorkflowRegistry((state) =>
    state.getWorkflowDeploymentStatus(activeWorkflowId)
  )
  const isDeployed = deploymentStatus?.isDeployed || false

  // Client-side only rendering for the timestamp
  useEffect(() => {
    setMounted(true)
  }, [])

  // Update the time display every minute
  useEffect(() => {
    const interval = setInterval(() => forceUpdate({}), 60000)
    return () => clearInterval(interval)
  }, [])

  /**
   * Fetches the deployed state of the workflow from the server
   * This is the single source of truth for deployed workflow state
   */
  const fetchDeployedState = async () => {
    if (!activeWorkflowId || !isDeployed) {
      setDeployedState(null)
      return
    }

    // Store the workflow ID at the start of the request to prevent race conditions
    const requestWorkflowId = activeWorkflowId

    // Helper to get current active workflow ID for race condition checks
    const getCurrentActiveWorkflowId = () => useWorkflowRegistry.getState().activeWorkflowId

    try {
      setIsLoadingDeployedState(true)

      const response = await fetch(`/api/workflows/${requestWorkflowId}/deployed`)

      // Check if the workflow ID changed during the request (user navigated away)
      if (requestWorkflowId !== getCurrentActiveWorkflowId()) {
        logger.debug('Workflow changed during deployed state fetch, ignoring response')
        return
      }

      if (!response.ok) {
        if (response.status === 404) {
          setDeployedState(null)
          return
        }
        throw new Error(`Failed to fetch deployed state: ${response.statusText}`)
      }

      const data = await response.json()

      if (requestWorkflowId === getCurrentActiveWorkflowId()) {
        setDeployedState(data.deployedState || null)
      } else {
        logger.debug('Workflow changed after deployed state response, ignoring result')
      }
    } catch (error) {
      logger.error('Error fetching deployed state:', { error })
      if (requestWorkflowId === getCurrentActiveWorkflowId()) {
        setDeployedState(null)
      }
    } finally {
      if (requestWorkflowId === getCurrentActiveWorkflowId()) {
        setIsLoadingDeployedState(false)
      }
    }
  }

  useEffect(() => {
    if (!activeWorkflowId) {
      setDeployedState(null)
      setIsLoadingDeployedState(false)
      return
    }

    if (isRegistryLoading) {
      setDeployedState(null)
      setIsLoadingDeployedState(false)
      return
    }

    if (isDeployed) {
      setNeedsRedeploymentFlag(false)
      fetchDeployedState()
    } else {
      setDeployedState(null)
      setIsLoadingDeployedState(false)
    }
  }, [activeWorkflowId, isDeployed, setNeedsRedeploymentFlag, isRegistryLoading])

  // Get current store state for change detection
  const currentBlocks = useWorkflowStore((state) => state.blocks)
  const currentEdges = useWorkflowStore((state) => state.edges)
  const subBlockValues = useSubBlockStore((state) =>
    activeWorkflowId ? state.workflowValues[activeWorkflowId] : null
  )

  useEffect(() => {
    // Avoid off-by-one false positives: wait until operation queue is idle
    const { operations, isProcessing } = useOperationQueueStore.getState()
    const hasPendingOps =
      isProcessing || operations.some((op) => op.status === 'pending' || op.status === 'processing')

    if (!activeWorkflowId || !deployedState) {
      setChangeDetected(false)
      return
    }

    if (isLoadingDeployedState || hasPendingOps) {
      return
    }

    // Use the workflow status API to get accurate change detection
    // This uses the same logic as the deployment API (reading from normalized tables)
    const checkForChanges = async () => {
      try {
        const response = await fetch(`/api/workflows/${activeWorkflowId}/status`)
        if (response.ok) {
          const data = await response.json()
          setChangeDetected(data.needsRedeployment || false)
        } else {
          logger.error('Failed to fetch workflow status:', response.status, response.statusText)
          setChangeDetected(false)
        }
      } catch (error) {
        logger.error('Error fetching workflow status:', error)
        setChangeDetected(false)
      }
    }

    checkForChanges()
  }, [
    activeWorkflowId,
    deployedState,
    currentBlocks,
    currentEdges,
    subBlockValues,
    isLoadingDeployedState,
    useOperationQueueStore.getState().isProcessing,
    useOperationQueueStore.getState().operations.length,
  ])

  useEffect(() => {
    if (session?.user?.id && !isRegistryLoading) {
      checkUserUsage(session.user.id).then((usage) => {
        if (usage) {
          setUsageExceeded(usage.isExceeded)
          setUsageData(usage)
        }
      })
    }
  }, [session?.user?.id, isRegistryLoading])

  /**
   * Check user usage limits and cache results
   */
  async function checkUserUsage(userId: string, forceRefresh = false): Promise<any | null> {
    const now = Date.now()
    const cacheAge = now - usageDataCache.timestamp

    // Return cached data if still valid and not forcing refresh
    if (!forceRefresh && usageDataCache.data && cacheAge < usageDataCache.expirationMs) {
      logger.info('Using cached usage data', {
        cacheAge: `${Math.round(cacheAge / 1000)}s`,
      })
      return usageDataCache.data
    }

    try {
      // Primary: call server-side usage check to mirror backend enforcement
      const res = await fetch('/api/usage?context=user', { cache: 'no-store' })
      if (res.ok) {
        const payload = await res.json()
        const usage = payload?.data
        // Update cache
        usageDataCache = { data: usage, timestamp: now, expirationMs: usageDataCache.expirationMs }
        return usage
      }

      // Fallback: use store if API not available
      const { getUsage, refresh } = useSubscriptionStore.getState()
      if (forceRefresh) await refresh()
      const usage = getUsage()

      // Update cache
      usageDataCache = { data: usage, timestamp: now, expirationMs: usageDataCache.expirationMs }
      return usage
    } catch (error) {
      logger.error('Error checking usage limits:', { error })
      return null
    }
  }

  /**
   * Reset delete state
   */
  const resetDeleteState = useCallback(() => {
    setDeleteState({
      showDialog: false,
      isDeleting: false,
      hasPublishedTemplates: false,
      publishedTemplates: [],
      showTemplateChoice: false,
    })
  }, [])

  /**
   * Navigate to next workflow after deletion
   */
  const navigateAfterDeletion = useCallback(
    (currentWorkflowId: string) => {
      const sidebarWorkflows = getSidebarOrderedWorkflows()
      const currentIndex = sidebarWorkflows.findIndex((w) => w.id === currentWorkflowId)

      // Find next workflow: try next, then previous
      let nextWorkflowId: string | null = null
      if (sidebarWorkflows.length > 1) {
        if (currentIndex < sidebarWorkflows.length - 1) {
          nextWorkflowId = sidebarWorkflows[currentIndex + 1].id
        } else if (currentIndex > 0) {
          nextWorkflowId = sidebarWorkflows[currentIndex - 1].id
        }
      }

      // Navigate to next workflow or workspace home
      if (nextWorkflowId) {
        router.push(`/workspace/${workspaceId}/w/${nextWorkflowId}`)
      } else {
        router.push(`/workspace/${workspaceId}`)
      }
    },
    [workspaceId, router]
  )

  /**
   * Check if workflow has published templates
   */
  const checkPublishedTemplates = useCallback(async (workflowId: string) => {
    const checkResponse = await fetch(`/api/workflows/${workflowId}?check-templates=true`, {
      method: 'DELETE',
    })

    if (!checkResponse.ok) {
      throw new Error(`Failed to check templates: ${checkResponse.statusText}`)
    }

    return await checkResponse.json()
  }, [])

  /**
   * Delete workflow with optional template handling
   */
  const deleteWorkflowWithTemplates = useCallback(
    async (workflowId: string, templateAction?: 'keep' | 'delete') => {
      const endpoint = templateAction
        ? `/api/workflows/${workflowId}?deleteTemplates=${templateAction}`
        : null

      if (endpoint) {
        // Use custom endpoint for template handling
        const response = await fetch(endpoint, { method: 'DELETE' })
        if (!response.ok) {
          throw new Error(`Failed to delete workflow: ${response.statusText}`)
        }

        // Manual registry cleanup since we used custom API
        useWorkflowRegistry.setState((state) => {
          const newWorkflows = { ...state.workflows }
          delete newWorkflows[workflowId]

          return {
            ...state,
            workflows: newWorkflows,
            activeWorkflowId: state.activeWorkflowId === workflowId ? null : state.activeWorkflowId,
          }
        })
      } else {
        // Use registry's built-in deletion (handles database + state)
        await useWorkflowRegistry.getState().removeWorkflow(workflowId)
      }
    },
    []
  )

  /**
   * Handle deleting the current workflow - called after user confirms
   */
  const handleDeleteWorkflow = useCallback(async () => {
    const currentWorkflowId = params.workflowId as string
    if (!currentWorkflowId || !userPermissions.canEdit) return

    setDeleteState((prev) => ({ ...prev, isDeleting: true }))

    try {
      // Check if workflow has published templates
      const checkData = await checkPublishedTemplates(currentWorkflowId)

      if (checkData.hasPublishedTemplates) {
        setDeleteState((prev) => ({
          ...prev,
          hasPublishedTemplates: true,
          publishedTemplates: checkData.publishedTemplates || [],
          showTemplateChoice: true,
          isDeleting: false, // Stop showing "Deleting..." and show template choice
        }))
        return
      }

      // No templates, proceed with standard deletion
      navigateAfterDeletion(currentWorkflowId)
      await deleteWorkflowWithTemplates(currentWorkflowId)
      resetDeleteState()
    } catch (error) {
      logger.error('Error deleting workflow:', error)
      setDeleteState((prev) => ({ ...prev, isDeleting: false }))
    }
  }, [
    params.workflowId,
    userPermissions.canEdit,
    checkPublishedTemplates,
    navigateAfterDeletion,
    deleteWorkflowWithTemplates,
    resetDeleteState,
  ])

  /**
   * Handle template action selection
   */
  const handleTemplateAction = useCallback(
    async (action: 'keep' | 'delete') => {
      const currentWorkflowId = params.workflowId as string
      if (!currentWorkflowId || !userPermissions.canEdit) return

      setDeleteState((prev) => ({ ...prev, isDeleting: true }))

      try {
        logger.info(`Deleting workflow ${currentWorkflowId} with template action: ${action}`)

        navigateAfterDeletion(currentWorkflowId)
        await deleteWorkflowWithTemplates(currentWorkflowId, action)

        logger.info(
          `Successfully deleted workflow ${currentWorkflowId} with template action: ${action}`
        )
        resetDeleteState()
      } catch (error) {
        logger.error('Error deleting workflow:', error)
        setDeleteState((prev) => ({ ...prev, isDeleting: false }))
      }
    },
    [
      params.workflowId,
      userPermissions.canEdit,
      navigateAfterDeletion,
      deleteWorkflowWithTemplates,
      resetDeleteState,
    ]
  )

  // Helper function to open subscription settings
  const openSubscriptionSettings = () => {
    if (typeof window !== 'undefined') {
      window.dispatchEvent(
        new CustomEvent('open-settings', {
          detail: { tab: 'subscription' },
        })
      )
    }
  }

  /**
   * Handle duplicating the current workflow
   */
  const handleDuplicateWorkflow = async () => {
    if (!activeWorkflowId || !userPermissions.canEdit) return

    try {
      const newWorkflow = await duplicateWorkflow(activeWorkflowId)
      if (newWorkflow) {
        router.push(`/workspace/${workspaceId}/w/${newWorkflow}`)
      }
    } catch (error) {
      logger.error('Error duplicating workflow:', { error })
    }
  }

  /**
   * Render delete workflow button with confirmation dialog
   */
  const renderDeleteButton = () => {
    const canEdit = userPermissions.canEdit
    const hasMultipleWorkflows = Object.keys(workflows).length > 1
    const isDisabled = !canEdit || !hasMultipleWorkflows

    const getTooltipText = () => {
      if (!canEdit) return 'Admin permission required to delete workflows'
      if (!hasMultipleWorkflows) return 'Cannot delete the last workflow'
      return 'Delete workflow'
    }

    if (isDisabled) {
      return (
        <Tooltip>
          <TooltipTrigger asChild>
            <div className='inline-flex h-12 w-12 cursor-not-allowed items-center justify-center rounded-[11px] border bg-card text-card-foreground opacity-50 shadow-xs transition-colors'>
              <Trash2 className='h-4 w-4' />
            </div>
          </TooltipTrigger>
          <TooltipContent>{getTooltipText()}</TooltipContent>
        </Tooltip>
      )
    }

    return (
      <AlertDialog
        open={deleteState.showDialog}
        onOpenChange={(open) => {
          if (open) {
            // Reset all state when opening dialog to ensure clean start
            setDeleteState({
              showDialog: true,
              isDeleting: false,
              hasPublishedTemplates: false,
              publishedTemplates: [],
              showTemplateChoice: false,
            })
          } else {
            resetDeleteState()
          }
        }}
      >
        <Tooltip>
          <TooltipTrigger asChild>
            <AlertDialogTrigger asChild>
              <Button
                variant='outline'
                className={cn(
                  'h-12 w-12 rounded-[11px] border bg-card text-card-foreground shadow-xs',
                  'hover:border-red-500 hover:bg-red-500 hover:text-white',
                  'transition-all duration-200'
                )}
              >
                <Trash2 className='h-5 w-5' />
                <span className='sr-only'>Delete Workflow</span>
              </Button>
            </AlertDialogTrigger>
          </TooltipTrigger>
          <TooltipContent>{getTooltipText()}</TooltipContent>
        </Tooltip>

        <AlertDialogContent>
          <AlertDialogHeader>
            <AlertDialogTitle>
              {deleteState.showTemplateChoice ? 'Published Templates Found' : 'Delete workflow?'}
            </AlertDialogTitle>
            {deleteState.showTemplateChoice ? (
              <div className='space-y-3'>
                <AlertDialogDescription>
                  This workflow has {deleteState.publishedTemplates.length} published template
                  {deleteState.publishedTemplates.length > 1 ? 's' : ''}:
                </AlertDialogDescription>
                {deleteState.publishedTemplates.length > 0 && (
                  <ul className='list-disc space-y-1 pl-6'>
                    {deleteState.publishedTemplates.map((template) => (
                      <li key={template.id}>{template.name}</li>
                    ))}
                  </ul>
                )}
                <AlertDialogDescription>
                  What would you like to do with the published template
                  {deleteState.publishedTemplates.length > 1 ? 's' : ''}?
                </AlertDialogDescription>
              </div>
            ) : (
              <AlertDialogDescription>
                Deleting this workflow will permanently remove all associated blocks, executions,
                and configuration.{' '}
                <span className='text-red-500 dark:text-red-500'>
                  This action cannot be undone.
                </span>
              </AlertDialogDescription>
            )}
          </AlertDialogHeader>
          <AlertDialogFooter className='flex'>
            {deleteState.showTemplateChoice ? (
              <div className='flex w-full gap-2'>
                <Button
                  variant='outline'
                  onClick={() => handleTemplateAction('keep')}
                  disabled={deleteState.isDeleting}
                  className='h-9 flex-1 rounded-[8px]'
                >
                  Keep templates
                </Button>
                <Button
                  onClick={() => handleTemplateAction('delete')}
                  disabled={deleteState.isDeleting}
                  className='h-9 flex-1 rounded-[8px] bg-red-500 text-white transition-all duration-200 hover:bg-red-600 dark:bg-red-500 dark:hover:bg-red-600'
                >
                  {deleteState.isDeleting ? 'Deleting...' : 'Delete templates'}
                </Button>
              </div>
            ) : (
              <>
                <AlertDialogCancel className='h-9 w-full rounded-[8px]'>Cancel</AlertDialogCancel>
                <Button
                  onClick={(e) => {
                    e.preventDefault()
                    handleDeleteWorkflow()
                  }}
                  disabled={deleteState.isDeleting}
                  className='h-9 w-full rounded-[8px] bg-red-500 text-white transition-all duration-200 hover:bg-red-600 dark:bg-red-500 dark:hover:bg-red-600'
                >
                  {deleteState.isDeleting ? 'Deleting...' : 'Delete'}
                </Button>
              </>
            )}
          </AlertDialogFooter>
        </AlertDialogContent>
      </AlertDialog>
    )
  }

  /**
   * Render deploy button with tooltip
   */
  const renderDeployButton = () => (
    <DeploymentControls
      activeWorkflowId={activeWorkflowId}
      needsRedeployment={changeDetected}
      setNeedsRedeployment={setChangeDetected}
      deployedState={deployedState}
      isLoadingDeployedState={isLoadingDeployedState}
      refetchDeployedState={fetchDeployedState}
      userPermissions={userPermissions}
    />
  )

  /**
   * Render webhook settings button
   */
  const renderWebhookButton = () => {
    // Only show webhook button if Trigger.dev is enabled
    const isTriggerEnabled = isTruthy(getEnv('NEXT_PUBLIC_TRIGGER_DEV_ENABLED'))
    if (!isTriggerEnabled) return null

    const canEdit = userPermissions.canEdit
    const isDisabled = !canEdit

    const getTooltipText = () => {
      if (!canEdit) return 'Admin permission required to configure webhooks'
      return 'Configure webhook notifications'
    }

    return (
      <Tooltip>
        <TooltipTrigger asChild>
          <Button
            variant='outline'
            size='icon'
            disabled={isDisabled}
            onClick={() => setIsWebhookSettingsOpen(true)}
            className='h-12 w-12 rounded-[11px] border bg-card text-card-foreground shadow-xs hover:bg-secondary'
          >
            <Webhook className='h-5 w-5' />
            <span className='sr-only'>Webhook Settings</span>
          </Button>
        </TooltipTrigger>
        <TooltipContent>{getTooltipText()}</TooltipContent>
      </Tooltip>
    )
  }

  /**
   * Render workflow duplicate button
   */
  const renderDuplicateButton = () => {
    const canEdit = userPermissions.canEdit
    const isDisabled = !canEdit || isDebugging

    const getTooltipText = () => {
      if (!canEdit) return 'Admin permission required to duplicate workflows'
      if (isDebugging) return 'Cannot duplicate workflow while debugging'
      return 'Duplicate workflow'
    }

    return (
      <Tooltip>
        <TooltipTrigger asChild>
          {isDisabled ? (
            <div className='inline-flex h-12 w-12 cursor-not-allowed items-center justify-center rounded-[11px] border bg-card text-card-foreground opacity-50 shadow-xs transition-colors'>
              <Copy className='h-4 w-4' />
            </div>
          ) : (
            <Button
              variant='outline'
              onClick={handleDuplicateWorkflow}
              className='h-12 w-12 rounded-[11px] border bg-card text-card-foreground shadow-xs hover:bg-secondary'
            >
              <Copy className='h-5 w-5' />
              <span className='sr-only'>Duplicate Workflow</span>
            </Button>
          )}
        </TooltipTrigger>
        <TooltipContent>{getTooltipText()}</TooltipContent>
      </Tooltip>
    )
  }

  /**
   * Render auto-layout button
   */
  const renderAutoLayoutButton = () => {
    const handleAutoLayoutClick = async () => {
      if (isExecuting || isDebugging || !userPermissions.canEdit || isAutoLayouting) {
        return
      }

      setIsAutoLayouting(true)
      try {
        // Use the shared auto layout utility for immediate frontend updates
        const { applyAutoLayoutAndUpdateStore } = await import('../../utils/auto-layout')

        const result = await applyAutoLayoutAndUpdateStore(activeWorkflowId!)

        if (result.success) {
          logger.info('Auto layout completed successfully')
        } else {
          logger.error('Auto layout failed:', result.error)
          // You could add a toast notification here if available
        }
      } catch (error) {
        logger.error('Auto layout error:', error)
        // You could add a toast notification here if available
      } finally {
        setIsAutoLayouting(false)
      }
    }

    const canEdit = userPermissions.canEdit
    const isDisabled = isExecuting || isDebugging || !canEdit || isAutoLayouting

    const getTooltipText = () => {
      if (!canEdit) return 'Admin permission required to use auto-layout'
      if (isDebugging) return 'Cannot auto-layout while debugging'
      if (isExecuting) return 'Cannot auto-layout while workflow is running'
      if (isAutoLayouting) return 'Applying auto-layout...'
      return 'Auto layout'
    }

    return (
      <Tooltip>
        <TooltipTrigger asChild>
          {isDisabled ? (
            <div className='inline-flex h-12 w-12 cursor-not-allowed items-center justify-center rounded-[11px] border bg-card text-card-foreground opacity-50 shadow-xs transition-colors'>
              {isAutoLayouting ? (
                <RefreshCw className='h-4 w-4 animate-spin' />
              ) : (
                <Layers className='h-4 w-4' />
              )}
            </div>
          ) : (
            <Button
              variant='outline'
              onClick={handleAutoLayoutClick}
              className='h-12 w-12 rounded-[11px] border bg-card text-card-foreground shadow-xs hover:bg-secondary'
              disabled={isAutoLayouting}
            >
              {isAutoLayouting ? (
                <RefreshCw className='h-5 w-5 animate-spin' />
              ) : (
                <Layers className='h-5 w-5' />
              )}
              <span className='sr-only'>Auto Layout</span>
            </Button>
          )}
        </TooltipTrigger>
        <TooltipContent command={`${isDebugging ? '' : 'Shift+L'}`}>
          {getTooltipText()}
        </TooltipContent>
      </Tooltip>
    )
  }

  /**
   * Handles debug mode toggle - starts or stops debugging
   */
  const handleDebugToggle = useCallback(() => {
    if (!userPermissions.canRead) return

    if (isDebugging) {
      // Stop debugging
      handleCancelDebug()
    } else {
      // Check if there are executable blocks before starting debug mode
      const hasExecutableBlocks = Object.values(blocks).some(
        (block) => block.type !== 'starter' && block.enabled !== false
      )

      if (!hasExecutableBlocks) {
        return // Do nothing if no executable blocks
      }

      // Start debugging
      if (!isDebugModeEnabled) {
        toggleDebugMode()
      }
      if (usageExceeded) {
        openSubscriptionSettings()
      } else {
        openConsolePanel()
        handleRunWorkflow(undefined, true) // Start in debug mode
      }
    }
  }, [
    userPermissions.canRead,
    isDebugging,
    isDebugModeEnabled,
    usageExceeded,
    blocks,
    handleCancelDebug,
    toggleDebugMode,
    handleRunWorkflow,
    openConsolePanel,
  ])

  /**
   * Render debug controls bar (replaces run button when debugging)
   */
  const renderDebugControlsBar = () => {
    const pendingCount = pendingBlocks.length
    const isControlDisabled = pendingCount === 0

    const debugButtonClass = cn(
      'h-12 w-12 rounded-[11px] font-medium',
      'bg-[#ff9100] hover:bg-[#ff9100]',
      'shadow-[0_0_0_0_#ff9100] hover:shadow-[0_0_0_4px_rgba(127,47,255,0.15)]',
      'text-white transition-all duration-200',
      'disabled:opacity-50 disabled:hover:bg-[#ff9100] disabled:hover:shadow-none'
    )

    return (
      <div className='flex items-center gap-1'>
        <Tooltip>
          <TooltipTrigger asChild>
            <Button
              onClick={() => {
                openConsolePanel()
                handleStepDebug()
              }}
              className={debugButtonClass}
              disabled={isControlDisabled}
            >
              <StepForward className='h-5 w-5' />
              <span className='sr-only'>Step Forward</span>
            </Button>
          </TooltipTrigger>
          <TooltipContent>Step Forward</TooltipContent>
        </Tooltip>

        <Tooltip>
          <TooltipTrigger asChild>
            <Button
              onClick={() => {
                openConsolePanel()
                handleResumeDebug()
              }}
              className={debugButtonClass}
              disabled={isControlDisabled}
            >
              <SkipForward className='h-5 w-5' />
              <span className='sr-only'>Resume Until End</span>
            </Button>
          </TooltipTrigger>
          <TooltipContent>Resume Until End</TooltipContent>
        </Tooltip>

        <Tooltip>
          <TooltipTrigger asChild>
            <Button
              onClick={() => {
                handleCancelDebug()
              }}
              className={debugButtonClass}
            >
              <X className='h-5 w-5' />
              <span className='sr-only'>Cancel Debugging</span>
            </Button>
          </TooltipTrigger>
          <TooltipContent>Cancel Debugging</TooltipContent>
        </Tooltip>
      </div>
    )
  }

  /**
   * Render publish template button
   */
  const renderPublishButton = () => {
    const canEdit = userPermissions.canEdit
    const isDisabled = isExecuting || isDebugging || !canEdit

    const getTooltipText = () => {
      if (!canEdit) return 'Admin permission required to publish templates'
      if (isDebugging) return 'Cannot publish template while debugging'
      if (isExecuting) return 'Cannot publish template while workflow is running'
      return 'Publish as template'
    }

    return (
      <Tooltip>
        <TooltipTrigger asChild>
          {isDisabled ? (
            <div className='inline-flex h-12 w-12 cursor-not-allowed items-center justify-center rounded-[11px] border bg-card text-card-foreground opacity-50 shadow-xs transition-colors'>
              <Store className='h-4 w-4' />
            </div>
          ) : (
            <Button
              variant='outline'
              onClick={() => setIsTemplateModalOpen(true)}
              className='h-12 w-12 rounded-[11px] border bg-card text-card-foreground shadow-xs hover:bg-secondary'
            >
              <Store className='h-5 w-5' />
              <span className='sr-only'>Publish Template</span>
            </Button>
          )}
        </TooltipTrigger>
        <TooltipContent>{getTooltipText()}</TooltipContent>
      </Tooltip>
    )
  }

  /**
   * Render debug mode toggle button
   */
  const renderDebugModeToggle = () => {
    const canDebug = userPermissions.canRead

    // Check if there are any meaningful blocks in the workflow (excluding just the starter block)
    const hasExecutableBlocks = Object.values(blocks).some(
      (block) => block.type !== 'starter' && block.enabled !== false
    )

    const isDisabled = isExecuting || !canDebug || !hasExecutableBlocks

    const getTooltipText = () => {
      if (!canDebug) return 'Read permission required to use debug mode'
      if (!hasExecutableBlocks) return 'Add blocks to enable debug mode'
      return isDebugging ? 'Stop debugging' : 'Start debugging'
    }

    const buttonClass = cn(
      'h-12 w-12 rounded-[11px] border bg-card text-card-foreground shadow-xs hover:bg-secondary',
      isDebugging && 'text-amber-500'
    )

    return (
      <Tooltip>
        <TooltipTrigger asChild>
          {isDisabled ? (
            <div
              className={cn(
                'inline-flex h-12 w-12 cursor-not-allowed items-center justify-center',
                'rounded-[11px] border bg-card text-card-foreground opacity-50',
                'shadow-xs transition-colors',
                isDebugging && 'text-amber-500'
              )}
            >
              <Bug className='h-4 w-4' />
            </div>
          ) : (
            <Button variant='outline' onClick={handleDebugToggle} className={buttonClass}>
              <Bug className='h-5 w-5' />
              <span className='sr-only'>{getTooltipText()}</span>
            </Button>
          )}
        </TooltipTrigger>
        <TooltipContent>{getTooltipText()}</TooltipContent>
      </Tooltip>
    )
  }

  /**
   * Render run workflow button or cancel button when executing
   */
  const renderRunButton = () => {
    const canRun = userPermissions.canRead // Running only requires read permissions
    const isLoadingPermissions = userPermissions.isLoading
    const isButtonDisabled =
      !isExecuting && (isWorkflowBlocked || (!canRun && !isLoadingPermissions))

    // If currently executing, show cancel button
    if (isExecuting) {
      return (
        <Tooltip>
          <TooltipTrigger asChild>
            <Button
              className={cn(
                'gap-2 font-medium',
                'bg-red-500 hover:bg-red-600',
                'shadow-[0_0_0_0_#ef4444] hover:shadow-[0_0_0_4px_rgba(239,68,68,0.15)]',
                'text-white transition-all duration-200',
                'h-12 rounded-[11px] px-4 py-2'
              )}
              onClick={handleCancelExecution}
            >
              <X className={cn('h-3.5 w-3.5')} />
            </Button>
          </TooltipTrigger>
          <TooltipContent>Cancel execution</TooltipContent>
        </Tooltip>
      )
    }

    const getTooltipContent = () => {
      if (hasValidationErrors) {
        return (
          <div className='text-center'>
            <p className='font-medium text-destructive'>Workflow Has Errors</p>
            <p className='text-xs'>
              Nested subflows are not supported. Remove subflow blocks from inside other subflow
              blocks.
            </p>
          </div>
        )
      }

      if (!canRun && !isLoadingPermissions) {
        return 'Read permission required to run workflows'
      }

      if (usageExceeded) {
        return (
          <div className='text-center'>
            <p className='font-medium text-destructive'>Usage Limit Exceeded</p>
            <p className='text-xs'>
              You've used {usageData?.currentUsage?.toFixed(2) || 0}$ of{' '}
              {usageData?.limit?.toFixed(2) || 0}$ Upgrade your plan to continue.
            </p>
          </div>
        )
      }

      return 'Run'
    }

    const handleRunClick = () => {
      openConsolePanel()

      if (usageExceeded) {
        openSubscriptionSettings()
      } else {
        handleRunWorkflow()
      }
    }

    return (
      <Tooltip>
        <TooltipTrigger asChild>
          <Button
            className={cn(
              'gap-2 font-medium',
              'bg-[#ff9100] hover:bg-[#ff9100]',
              'shadow-[0_0_0_0_#ff9100] hover:shadow-[0_0_0_4px_rgba(127,47,255,0.15)]',
              'text-white transition-all duration-200',
              'disabled:opacity-50 disabled:hover:bg-[#ff9100] disabled:hover:shadow-none',
              'h-12 rounded-[11px] px-4 py-2'
            )}
            onClick={handleRunClick}
            disabled={isButtonDisabled}
          >
            <Play className={cn('h-3.5 w-3.5', 'fill-current stroke-current')} />
          </Button>
        </TooltipTrigger>
        <TooltipContent command={getKeyboardShortcutText('Enter', true)}>
          {getTooltipContent()}
        </TooltipContent>
      </Tooltip>
    )
  }

  /**
   * Get workflows in the exact order they appear in the sidebar
   */
  const getSidebarOrderedWorkflows = () => {
    // Get and sort regular workflows by creation date (newest first) for stable ordering
    const regularWorkflows = Object.values(workflows)
      .filter((workflow) => workflow.workspaceId === workspaceId)
      .filter((workflow) => workflow.marketplaceData?.status !== 'temp')
      .sort((a, b) => b.createdAt.getTime() - a.createdAt.getTime())

    // Group workflows by folder
    const workflowsByFolder = regularWorkflows.reduce(
      (acc, workflow) => {
        const folderId = workflow.folderId || 'root'
        if (!acc[folderId]) acc[folderId] = []
        acc[folderId].push(workflow)
        return acc
      },
      {} as Record<string, typeof regularWorkflows>
    )

    const orderedWorkflows: typeof regularWorkflows = []

    // Recursively collect workflows from expanded folders
    const collectFromFolders = (folders: ReturnType<typeof getFolderTree>) => {
      folders.forEach((folder) => {
        if (expandedFolders.has(folder.id)) {
          orderedWorkflows.push(...(workflowsByFolder[folder.id] || []))
          if (folder.children.length > 0) {
            collectFromFolders(folder.children)
          }
        }
      })
    }

    // Get workflows from expanded folders first, then root workflows
    if (workspaceId) collectFromFolders(getFolderTree(workspaceId))
    orderedWorkflows.push(...(workflowsByFolder.root || []))

    return orderedWorkflows
  }

  /**
   * Render disconnection notice
   */
  const renderDisconnectionNotice = () => {
    if (!userPermissions.isOfflineMode) return null

    const handleRefresh = () => {
      window.location.reload()
    }

    return (
      <div className='flex h-12 items-center gap-2 rounded-[11px] border border-red-500 bg-red-500 px-3 text-white shadow-xs'>
        <Tooltip>
          <TooltipTrigger asChild>
            <WifiOff className='h-[18px] w-[18px] cursor-help' />
          </TooltipTrigger>
          <TooltipContent className='mt-3'>Connection lost - refresh</TooltipContent>
        </Tooltip>
        <Button
          variant='ghost'
          size='sm'
          onClick={handleRefresh}
          className='h-8 bg-white px-2 text-red-500 hover:bg-red-50'
        >
          <RefreshCw className='h-3 w-3' />
        </Button>
      </div>
    )
  }

  /**
   * Render control bar toggle button
   */
  const renderToggleButton = () => {
    return (
      <Tooltip>
        <TooltipTrigger asChild>
          <Button
            variant='outline'
            onClick={() => setIsExpanded(!isExpanded)}
            className='h-12 w-12 rounded-[11px] border bg-card text-card-foreground shadow-xs hover:bg-secondary'
          >
            <ChevronLeft
              className={cn(
                'h-5 w-5 transition-transform duration-200',
                isExpanded && 'rotate-180'
              )}
            />
            <span className='sr-only'>{isExpanded ? 'Collapse' : 'Expand'} Control Bar</span>
          </Button>
        </TooltipTrigger>
        <TooltipContent>{isExpanded ? 'Collapse' : 'Expand'} Control Bar</TooltipContent>
      </Tooltip>
    )
  }

  return (
    <div className='fixed top-4 right-4 z-20 flex items-center gap-1'>
      {renderDisconnectionNotice()}
      {renderToggleButton()}
<<<<<<< HEAD
=======
      {isExpanded && renderWebhookButton()}
      {isExpanded && <ExportControls />}
>>>>>>> a06ae0d2
      {isExpanded && renderAutoLayoutButton()}
      {isExpanded && renderPublishButton()}
      {renderDeleteButton()}
      {renderDuplicateButton()}
      {!isDebugging && renderDebugModeToggle()}
      {/* {renderDeployButton()} */}
      {isDebugging ? renderDebugControlsBar() : renderRunButton()}

      {/* Template Modal */}
      {activeWorkflowId && (
        <TemplateModal
          open={isTemplateModalOpen}
          onOpenChange={setIsTemplateModalOpen}
          workflowId={activeWorkflowId}
        />
      )}

      {/* Webhook Settings */}
      {activeWorkflowId && (
        <WebhookSettings
          open={isWebhookSettingsOpen}
          onOpenChange={setIsWebhookSettingsOpen}
          workflowId={activeWorkflowId}
        />
      )}
    </div>
  )
}<|MERGE_RESOLUTION|>--- conflicted
+++ resolved
@@ -1254,11 +1254,6 @@
     <div className='fixed top-4 right-4 z-20 flex items-center gap-1'>
       {renderDisconnectionNotice()}
       {renderToggleButton()}
-<<<<<<< HEAD
-=======
-      {isExpanded && renderWebhookButton()}
-      {isExpanded && <ExportControls />}
->>>>>>> a06ae0d2
       {isExpanded && renderAutoLayoutButton()}
       {isExpanded && renderPublishButton()}
       {renderDeleteButton()}
