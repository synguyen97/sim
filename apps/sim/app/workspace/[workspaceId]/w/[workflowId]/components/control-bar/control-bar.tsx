--- conflicted
+++ resolved
@@ -1214,12 +1214,7 @@
       {renderDeleteButton()}
       {renderDuplicateButton()}
       {!isDebugging && renderDebugModeToggle()}
-<<<<<<< HEAD
-      {isExpanded && renderPublishButton()}
       {/* {renderDeployButton()} */}
-=======
-      {renderDeployButton()}
->>>>>>> ed9b9ad8
       {isDebugging ? renderDebugControlsBar() : renderRunButton()}
 
       {/* Template Modal */}
