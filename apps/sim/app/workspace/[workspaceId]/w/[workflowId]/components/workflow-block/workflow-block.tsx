--- conflicted
+++ resolved
@@ -1017,7 +1017,6 @@
                     </div>
                     {config.outputs && (
                       <div>
-<<<<<<< HEAD
                         <p className='mb-1 font-medium text-sm'>Output</p>
                         <div className='text-sm'>
                           {Object.entries(config.outputs).map(([key, value]) => (
@@ -1046,42 +1045,6 @@
                               )}
                             </div>
                           ))}
-=======
-                        <p className='mb-1 font-medium text-sm'>Description</p>
-                        <p className='text-muted-foreground text-sm'>{config.longDescription}</p>
-                      </div>
-                      {config.outputs && Object.keys(config.outputs).length > 0 && (
-                        <div>
-                          <p className='mb-1 font-medium text-sm'>Output</p>
-                          <div className='text-sm'>
-                            {Object.entries(config.outputs).map(([key, value]) => (
-                              <div key={key} className='mb-1'>
-                                <span className='text-muted-foreground'>{key}</span>{' '}
-                                {typeof value === 'object' && value !== null && 'type' in value ? (
-                                  // New format: { type: 'string', description: '...' }
-                                  <span className='text-green-500'>{value.type}</span>
-                                ) : typeof value === 'object' && value !== null ? (
-                                  // Legacy complex object format
-                                  <div className='mt-1 pl-3'>
-                                    {Object.entries(value).map(([typeKey, typeValue]) => (
-                                      <div key={typeKey} className='flex items-start'>
-                                        <span className='font-medium text-blue-500'>
-                                          {typeKey}:
-                                        </span>
-                                        <span className='ml-1 text-green-500'>
-                                          {typeValue as string}
-                                        </span>
-                                      </div>
-                                    ))}
-                                  </div>
-                                ) : (
-                                  // Old format: just a string
-                                  <span className='text-green-500'>{value as string}</span>
-                                )}
-                              </div>
-                            ))}
-                          </div>
->>>>>>> 5d887fdc
                         </div>
                       </div>
                     )}
