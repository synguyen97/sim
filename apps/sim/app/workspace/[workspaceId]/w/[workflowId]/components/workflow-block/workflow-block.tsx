--- conflicted
+++ resolved
@@ -877,176 +877,8 @@
                       This workflow is triggered by a webhook.
                     </p>
                   )}
-<<<<<<< HEAD
-                </TooltipContent>
-              </Tooltip>
-            )}
-            {config.subBlocks.some((block) => block.mode) && (
-              <Tooltip>
-                <TooltipTrigger asChild>
-                  <Button
-                    variant='ghost'
-                    size='sm'
-                    onClick={() => {
-                      if (currentWorkflow.isDiffMode) {
-                        setDiffAdvancedMode((prev) => !prev)
-                      } else if (userPermissions.canEdit) {
-                        collaborativeToggleBlockAdvancedMode(id)
-                      }
-                    }}
-                    className={cn(
-                      'h-7 p-1 text-gray-500',
-                      displayAdvancedMode && 'text-[#ff9100]',
-                      !userPermissions.canEdit &&
-                        !currentWorkflow.isDiffMode &&
-                        'cursor-not-allowed opacity-50'
-                    )}
-                    disabled={!userPermissions.canEdit && !currentWorkflow.isDiffMode}
-                  >
-                    <Code className='h-5 w-5' />
-                  </Button>
-                </TooltipTrigger>
-                <TooltipContent side='top'>
-                  {!userPermissions.canEdit && !currentWorkflow.isDiffMode
-                    ? userPermissions.isOfflineMode
-                      ? 'Connection lost - please refresh'
-                      : 'Read-only mode'
-                    : displayAdvancedMode
-                      ? 'Switch to Basic Mode'
-                      : 'Switch to Advanced Mode'}
-                </TooltipContent>
-              </Tooltip>
-            )}
-            {/* Trigger Mode Button - Show for hybrid blocks that support triggers (not pure trigger blocks) */}
-            {config.triggers?.enabled && config.category !== 'triggers' && (
-              <Tooltip>
-                <TooltipTrigger asChild>
-                  <Button
-                    variant='ghost'
-                    size='sm'
-                    onClick={() => {
-                      if (currentWorkflow.isDiffMode) {
-                        setDiffTriggerMode((prev) => !prev)
-                      } else if (userPermissions.canEdit) {
-                        // Toggle trigger mode using collaborative function
-                        collaborativeToggleBlockTriggerMode(id)
-                      }
-                    }}
-                    className={cn(
-                      'h-7 p-1 text-gray-500',
-                      displayTriggerMode && 'text-[#22C55E]',
-                      !userPermissions.canEdit &&
-                        !currentWorkflow.isDiffMode &&
-                        'cursor-not-allowed opacity-50'
-                    )}
-                    disabled={!userPermissions.canEdit && !currentWorkflow.isDiffMode}
-                  >
-                    <Zap className='h-5 w-5' />
-                  </Button>
-                </TooltipTrigger>
-                <TooltipContent side='top'>
-                  {!userPermissions.canEdit && !currentWorkflow.isDiffMode
-                    ? userPermissions.isOfflineMode
-                      ? 'Connection lost - please refresh'
-                      : 'Read-only mode'
-                    : displayTriggerMode
-                      ? 'Switch to Action Mode'
-                      : 'Switch to Trigger Mode'}
-                </TooltipContent>
-              </Tooltip>
-            )}
-            {config.longDescription && (
-              <Tooltip>
-                <TooltipTrigger asChild>
-                  <Button variant='ghost' size='sm' className='h-7 p-1 text-gray-500'>
-                    <Info className='h-5 w-5' />
-                  </Button>
-                </TooltipTrigger>
-                <TooltipContent side='top' className='max-w-[300px] p-4'>
-                  <div className='space-y-3'>
-                    <div>
-                      <p className='mb-1 font-medium text-sm'>Description</p>
-                      <p className='text-muted-foreground text-sm'>{config.longDescription}</p>
-                    </div>
-                    {config.outputs && (
-                      <div>
-                        <p className='mb-1 font-medium text-sm'>Output</p>
-                        <div className='text-sm'>
-                          {Object.entries(config.outputs).map(([key, value]) => (
-                            <div key={key} className='mb-1'>
-                              <span className='text-muted-foreground'>{key}</span>{' '}
-                              {typeof value === 'object' && value !== null && 'type' in value ? (
-                                // New format: { type: 'string', description: '...' }
-                                <span className='text-green-500'>{value.type}</span>
-                              ) : typeof value === 'object' && value !== null ? (
-                                // Legacy complex object format
-                                <div className='mt-1 pl-3'>
-                                  {Object.entries(value).map(([typeKey, typeValue]) => (
-                                    <div key={typeKey} className='flex items-start'>
-                                      <span className='font-medium text-blue-500'>
-                                        {typeKey}:
-                                      </span>
-                                      <span className='ml-1 text-green-500'>
-                                        {typeValue as string}
-                                      </span>
-                                    </div>
-                                  ))}
-                                </div>
-                              ) : (
-                                // Old format: just a string
-                                <span className='text-green-500'>{value as string}</span>
-                              )}
-                            </div>
-                          ))}
-                        </div>
-                      </div>
-                    )}
-                  </div>
-                </TooltipContent>
-              </Tooltip>
-            )}
-            {subBlockRows.length > 0 && (
-              <Tooltip>
-                <TooltipTrigger asChild>
-                  <Button
-                    variant='ghost'
-                    size='sm'
-                    onClick={() => {
-                      if (currentWorkflow.isDiffMode) {
-                        setDiffIsWide((prev) => !prev)
-                      } else if (userPermissions.canEdit) {
-                        collaborativeToggleBlockWide(id)
-                      }
-                    }}
-                    className={cn(
-                      'h-7 p-1 text-gray-500',
-                      !userPermissions.canEdit &&
-                        !currentWorkflow.isDiffMode &&
-                        'cursor-not-allowed opacity-50'
-                    )}
-                    disabled={!userPermissions.canEdit && !currentWorkflow.isDiffMode}
-                  >
-                    {displayIsWide ? (
-                      <RectangleHorizontal className='h-5 w-5' />
-                    ) : (
-                      <RectangleVertical className='h-5 w-5' />
-                    )}
-                  </Button>
-                </TooltipTrigger>
-                <TooltipContent side='top'>
-                  {!userPermissions.canEdit && !currentWorkflow.isDiffMode
-                    ? userPermissions.isOfflineMode
-                      ? 'Connection lost - please refresh'
-                      : 'Read-only mode'
-                    : displayIsWide
-                      ? 'Narrow Block'
-                      : 'Expand Block'}
-                </TooltipContent>
-              </Tooltip>
-=======
                 </Tooltip.Content>
               </Tooltip.Root>
->>>>>>> 99298e60
             )}
           </div>
         </div>
