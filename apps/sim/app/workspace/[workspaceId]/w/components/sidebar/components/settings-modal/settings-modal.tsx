--- conflicted
+++ resolved
@@ -139,34 +139,6 @@
 
           {/* Content Area */}
           <div className='flex-1 overflow-y-auto'>
-<<<<<<< HEAD
-            <div className={cn('h-full', activeSection === 'general' ? 'block' : 'hidden')}>
-              <General />
-            </div>
-            <div className={cn('h-full', activeSection === 'environment' ? 'block' : 'hidden')}>
-              <EnvironmentVariables onOpenChange={onOpenChange} />
-            </div>
-            <div className={cn('h-full', activeSection === 'account' ? 'block' : 'hidden')}>
-              <Account onOpenChange={onOpenChange} />
-            </div>
-            <div className={cn('h-full', activeSection === 'credentials' ? 'block' : 'hidden')}>
-              <Credentials
-                onOpenChange={onOpenChange}
-                registerCloseHandler={(handler) => {
-                  credentialsCloseHandler.current = handler
-                }}
-              />
-            </div>
-            <div className={cn('h-full', activeSection === 'apikeys' ? 'block' : 'hidden')}>
-              <ApiKeys onOpenChange={onOpenChange} />
-            </div>
-            <div className={cn('h-full', activeSection === 'team' ? 'block' : 'hidden')}>
-              <TeamManagement />
-            </div>
-            <div className={cn('h-full', activeSection === 'privacy' ? 'block' : 'hidden')}>
-              <Privacy />
-            </div>
-=======
             {activeSection === 'general' && (
               <div className='h-full'>
                 <General />
@@ -222,7 +194,6 @@
                 <Privacy />
               </div>
             )}
->>>>>>> d45324bb
           </div>
         </div>
       </DialogContent>
