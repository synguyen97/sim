import { useEffect } from 'react'
import { Info } from 'lucide-react'
import { Button } from '@/components/ui/button'
import { Label } from '@/components/ui/label'
import {
  Select,
  SelectContent,
  SelectItem,
  SelectTrigger,
  SelectValue,
} from '@/components/ui/select'
import { Skeleton } from '@/components/ui/skeleton'
import { Switch } from '@/components/ui/switch'
import { Tooltip, TooltipContent, TooltipTrigger } from '@/components/ui/tooltip'
import { useGeneralStore } from '@/stores/settings/general/store'

const TOOLTIPS = {
  autoConnect: 'Automatically connect nodes.',
  autoPan: 'Automatically pan to active blocks during workflow execution.',
  consoleExpandedByDefault:
    'Show console entries expanded by default. When disabled, entries will be collapsed by default.',
}

export function General() {
  const isLoading = useGeneralStore((state) => state.isLoading)
  const theme = useGeneralStore((state) => state.theme)
  const isAutoConnectEnabled = useGeneralStore((state) => state.isAutoConnectEnabled)

  const isAutoPanEnabled = useGeneralStore((state) => state.isAutoPanEnabled)
  const isConsoleExpandedByDefault = useGeneralStore((state) => state.isConsoleExpandedByDefault)

  // Loading states
  const isAutoConnectLoading = useGeneralStore((state) => state.isAutoConnectLoading)

  const isAutoPanLoading = useGeneralStore((state) => state.isAutoPanLoading)
  const isConsoleExpandedByDefaultLoading = useGeneralStore(
    (state) => state.isConsoleExpandedByDefaultLoading
  )
  const isThemeLoading = useGeneralStore((state) => state.isThemeLoading)

  const setTheme = useGeneralStore((state) => state.setTheme)
  const toggleAutoConnect = useGeneralStore((state) => state.toggleAutoConnect)

  const toggleAutoPan = useGeneralStore((state) => state.toggleAutoPan)
  const toggleConsoleExpandedByDefault = useGeneralStore(
    (state) => state.toggleConsoleExpandedByDefault
  )
  const loadSettings = useGeneralStore((state) => state.loadSettings)

  useEffect(() => {
    const loadData = async () => {
      await loadSettings()
    }
    loadData()
  }, [loadSettings])

  const handleThemeChange = async (value: 'system' | 'light' | 'dark') => {
    await setTheme(value)
  }

  const handleAutoConnectChange = async (checked: boolean) => {
    if (checked !== isAutoConnectEnabled && !isAutoConnectLoading) {
      await toggleAutoConnect()
    }
  }

  const handleAutoPanChange = async (checked: boolean) => {
    if (checked !== isAutoPanEnabled && !isAutoPanLoading) {
      await toggleAutoPan()
    }
  }

  const handleConsoleExpandedByDefaultChange = async (checked: boolean) => {
    if (checked !== isConsoleExpandedByDefault && !isConsoleExpandedByDefaultLoading) {
      await toggleConsoleExpandedByDefault()
    }
  }

  return (
    <div className='px-6 pt-4 pb-2'>
      <div className='flex flex-col gap-4'>
        {isLoading ? (
          <>
            {/* Theme setting with skeleton value */}
            <div className='flex items-center justify-between'>
              <div className='flex items-center gap-2'>
                <Label htmlFor='theme-select' className='font-normal'>
                  Theme
                </Label>
              </div>
              <Skeleton className='h-9 w-[180px]' />
            </div>

            {/* Auto-connect setting with skeleton value */}
            <div className='flex items-center justify-between'>
              <div className='flex items-center gap-2'>
                <Label htmlFor='auto-connect' className='font-normal'>
                  Auto-connect on drop
                </Label>
                <Tooltip>
                  <TooltipTrigger asChild>
                    <Button
                      variant='ghost'
                      size='sm'
                      className='h-7 p-1 text-gray-500'
                      aria-label='Learn more about auto-connect feature'
                      disabled={true}
                    >
                      <Info className='h-5 w-5' />
                    </Button>
                  </TooltipTrigger>
                  <TooltipContent side='top' className='max-w-[300px] p-3'>
                    <p className='text-sm'>{TOOLTIPS.autoConnect}</p>
                  </TooltipContent>
                </Tooltip>
              </div>
              <Skeleton className='h-6 w-11 rounded-full' />
            </div>

            {/* Console expanded setting with skeleton value */}
            <div className='flex items-center justify-between'>
              <div className='flex items-center gap-2'>
                <Label htmlFor='console-expanded-by-default' className='font-normal'>
                  Console expanded by default
                </Label>
                <Tooltip>
                  <TooltipTrigger asChild>
                    <Button
                      variant='ghost'
                      size='sm'
                      className='h-7 p-1 text-gray-500'
                      aria-label='Learn more about console expanded by default'
                      disabled={true}
                    >
                      <Info className='h-5 w-5' />
                    </Button>
                  </TooltipTrigger>
                  <TooltipContent side='top' className='max-w-[300px] p-3'>
                    <p className='text-sm'>{TOOLTIPS.consoleExpandedByDefault}</p>
                  </TooltipContent>
                </Tooltip>
              </div>
              <Skeleton className='h-6 w-11 rounded-full' />
            </div>
          </>
        ) : (
          <>
            <div className='flex items-center justify-between'>
              <div className='flex items-center gap-2'>
                <Label htmlFor='theme-select' className='font-normal'>
                  Theme
                </Label>
              </div>
              <Select
                value={theme}
                onValueChange={handleThemeChange}
                disabled={isLoading || isThemeLoading}
              >
                <SelectTrigger id='theme-select' className='h-9 w-[180px]'>
                  <SelectValue placeholder='Select theme' />
                </SelectTrigger>
                <SelectContent className='min-w-32 rounded-[10px] border-[#E5E5E5] bg-[#FFFFFF] shadow-xs dark:border-[#414141] dark:bg-[#202020]'>
                  <SelectItem
                    value='system'
                    className='rounded-[8px] text-card-foreground text-sm hover:bg-muted focus:bg-muted'
                  >
                    System
                  </SelectItem>
                  <SelectItem
                    value='light'
                    className='rounded-[8px] text-card-foreground text-sm hover:bg-muted focus:bg-muted'
                  >
                    Light
                  </SelectItem>
                  <SelectItem
                    value='dark'
                    className='rounded-[8px] text-card-foreground text-sm hover:bg-muted focus:bg-muted'
                  >
                    Dark
                  </SelectItem>
                </SelectContent>
              </Select>
            </div>
            <div className='flex items-center justify-between'>
              <div className='flex items-center gap-2'>
                <Label htmlFor='auto-connect' className='font-normal'>
                  Auto-connect on drop
                </Label>
                <Tooltip>
                  <TooltipTrigger asChild>
                    <Button
                      variant='ghost'
                      size='sm'
                      className='h-7 p-1 text-gray-500'
                      aria-label='Learn more about auto-connect feature'
                      disabled={isLoading || isAutoConnectLoading}
                    >
                      <Info className='h-5 w-5' />
                    </Button>
                  </TooltipTrigger>
                  <TooltipContent side='top' className='max-w-[300px] p-3'>
                    <p className='text-sm'>{TOOLTIPS.autoConnect}</p>
                  </TooltipContent>
                </Tooltip>
              </div>
              <Switch
                id='auto-connect'
                checked={isAutoConnectEnabled}
                onCheckedChange={handleAutoConnectChange}
                disabled={isLoading || isAutoConnectLoading}
              />
            </div>

<<<<<<< HEAD
              <div className='flex items-center justify-between py-1 !hidden'>
                <div className='flex items-center gap-2'>
                  <Label htmlFor='console-expanded-by-default' className='font-medium'>
                    Console expanded by default
                  </Label>
                  <Tooltip>
                    <TooltipTrigger asChild>
                      <Button
                        variant='ghost'
                        size='sm'
                        className='h-7 p-1 text-gray-500'
                        aria-label='Learn more about console expanded by default'
                        disabled={isLoading || isConsoleExpandedByDefaultLoading}
                      >
                        <Info className='h-5 w-5' />
                      </Button>
                    </TooltipTrigger>
                    <TooltipContent side='top' className='max-w-[300px] p-3'>
                      <p className='text-sm'>{TOOLTIPS.consoleExpandedByDefault}</p>
                    </TooltipContent>
                  </Tooltip>
                </div>
                <Switch
                  id='console-expanded-by-default'
                  checked={isConsoleExpandedByDefault}
                  onCheckedChange={handleConsoleExpandedByDefaultChange}
                  disabled={isLoading || isConsoleExpandedByDefaultLoading}
                />
=======
            <div className='flex items-center justify-between'>
              <div className='flex items-center gap-2'>
                <Label htmlFor='console-expanded-by-default' className='font-normal'>
                  Console expanded by default
                </Label>
                <Tooltip>
                  <TooltipTrigger asChild>
                    <Button
                      variant='ghost'
                      size='sm'
                      className='h-7 p-1 text-gray-500'
                      aria-label='Learn more about console expanded by default'
                      disabled={isLoading || isConsoleExpandedByDefaultLoading}
                    >
                      <Info className='h-5 w-5' />
                    </Button>
                  </TooltipTrigger>
                  <TooltipContent side='top' className='max-w-[300px] p-3'>
                    <p className='text-sm'>{TOOLTIPS.consoleExpandedByDefault}</p>
                  </TooltipContent>
                </Tooltip>
>>>>>>> 1619d63f
              </div>
              <Switch
                id='console-expanded-by-default'
                checked={isConsoleExpandedByDefault}
                onCheckedChange={handleConsoleExpandedByDefaultChange}
                disabled={isLoading || isConsoleExpandedByDefaultLoading}
              />
            </div>
          </>
        )}
      </div>
    </div>
  )
}

const SettingRowSkeleton = ({
  hasInfoButton = false,
  isSwitch = false,
}: {
  hasInfoButton?: boolean
  isSwitch?: boolean
}) => (
  <div className='flex items-center justify-between'>
    <div className='flex items-center gap-2'>
      <Skeleton className='h-5 w-32' />
      {hasInfoButton && <Skeleton className='h-5 w-5 rounded' />}
    </div>
    {isSwitch ? (
      <Skeleton className='h-6 w-11 rounded-full' />
    ) : (
      <Skeleton className='h-9 w-[180px]' />
    )}
  </div>
)<|MERGE_RESOLUTION|>--- conflicted
+++ resolved
@@ -211,36 +211,6 @@
               />
             </div>
 
-<<<<<<< HEAD
-              <div className='flex items-center justify-between py-1 !hidden'>
-                <div className='flex items-center gap-2'>
-                  <Label htmlFor='console-expanded-by-default' className='font-medium'>
-                    Console expanded by default
-                  </Label>
-                  <Tooltip>
-                    <TooltipTrigger asChild>
-                      <Button
-                        variant='ghost'
-                        size='sm'
-                        className='h-7 p-1 text-gray-500'
-                        aria-label='Learn more about console expanded by default'
-                        disabled={isLoading || isConsoleExpandedByDefaultLoading}
-                      >
-                        <Info className='h-5 w-5' />
-                      </Button>
-                    </TooltipTrigger>
-                    <TooltipContent side='top' className='max-w-[300px] p-3'>
-                      <p className='text-sm'>{TOOLTIPS.consoleExpandedByDefault}</p>
-                    </TooltipContent>
-                  </Tooltip>
-                </div>
-                <Switch
-                  id='console-expanded-by-default'
-                  checked={isConsoleExpandedByDefault}
-                  onCheckedChange={handleConsoleExpandedByDefaultChange}
-                  disabled={isLoading || isConsoleExpandedByDefaultLoading}
-                />
-=======
             <div className='flex items-center justify-between'>
               <div className='flex items-center gap-2'>
                 <Label htmlFor='console-expanded-by-default' className='font-normal'>
@@ -262,7 +232,6 @@
                     <p className='text-sm'>{TOOLTIPS.consoleExpandedByDefault}</p>
                   </TooltipContent>
                 </Tooltip>
->>>>>>> 1619d63f
               </div>
               <Switch
                 id='console-expanded-by-default'
