'use client'

import { useEffect, useState } from 'react'
import { Check, Copy, Plus, Search } from 'lucide-react'
import {
  AlertDialog,
  AlertDialogAction,
  AlertDialogCancel,
  AlertDialogContent,
  AlertDialogDescription,
  AlertDialogFooter,
  AlertDialogHeader,
  AlertDialogTitle,
} from '@/components/ui/alert-dialog'
import { Button } from '@/components/ui/button'
import { Input } from '@/components/ui/input'
import { Label } from '@/components/ui/label'
import { Skeleton } from '@/components/ui/skeleton'
import { useSession } from '@/lib/auth-client'
import { createLogger } from '@/lib/logs/console/logger'

const logger = createLogger('ApiKeys')

interface ApiKeysProps {
  onOpenChange?: (open: boolean) => void
}

interface ApiKey {
  id: string
  name: string
  key: string
  lastUsed?: string
  createdAt: string
  expiresAt?: string
}

export function ApiKeys({ onOpenChange }: ApiKeysProps) {
  const { data: session } = useSession()
  const userId = session?.user?.id

  const [apiKeys, setApiKeys] = useState<ApiKey[]>([])
  const [isLoading, setIsLoading] = useState(true)
  const [isCreating, setIsCreating] = useState(false)
  const [newKeyName, setNewKeyName] = useState('')
  const [newKey, setNewKey] = useState<ApiKey | null>(null)
  const [showNewKeyDialog, setShowNewKeyDialog] = useState(false)
  const [deleteKey, setDeleteKey] = useState<ApiKey | null>(null)
  const [showDeleteDialog, setShowDeleteDialog] = useState(false)
  const [copySuccess, setCopySuccess] = useState(false)
  const [searchTerm, setSearchTerm] = useState('')
  const [deleteConfirmationName, setDeleteConfirmationName] = useState('')

  // Filter API keys based on search term
  const filteredApiKeys = apiKeys.filter((key) =>
    key.name.toLowerCase().includes(searchTerm.toLowerCase())
  )

  // Fetch API keys
  const fetchApiKeys = async () => {
    if (!userId) return

    setIsLoading(true)
    try {
      const response = await fetch('/api/users/me/api-keys')
      if (response.ok) {
        const data = await response.json()
        setApiKeys(data.keys || [])
      }
    } catch (error) {
      logger.error('Error fetching API keys:', { error })
    } finally {
      setIsLoading(false)
    }
  }

  // Generate a new API key
  const handleCreateKey = async () => {
    if (!userId || !newKeyName.trim()) return

    setIsCreating(true)
    try {
      const response = await fetch('/api/users/me/api-keys', {
        method: 'POST',
        headers: {
          'Content-Type': 'application/json',
        },
        body: JSON.stringify({
          name: newKeyName.trim(),
        }),
      })

      if (response.ok) {
        const data = await response.json()
        // Show the new key dialog with the API key (only shown once)
        setNewKey(data.key)
        setShowNewKeyDialog(true)
        // Refresh the keys list
        fetchApiKeys()
        // Close the create dialog
        setIsCreating(false)
      }
    } catch (error) {
      logger.error('Error creating API key:', { error })
    } finally {
      setIsCreating(false)
    }
  }

  // Delete an API key
  const handleDeleteKey = async () => {
    if (!userId || !deleteKey) return

    try {
      const response = await fetch(`/api/users/me/api-keys/${deleteKey.id}`, {
        method: 'DELETE',
      })

      if (response.ok) {
        // Refresh the keys list
        fetchApiKeys()
        // Close the dialog
        setShowDeleteDialog(false)
        setDeleteKey(null)
      }
    } catch (error) {
      logger.error('Error deleting API key:', { error })
    }
  }

  // Copy API key to clipboard
  const copyToClipboard = (key: string) => {
    navigator.clipboard.writeText(key)
    setCopySuccess(true)
    setTimeout(() => setCopySuccess(false), 2000)
  }

  // Load API keys on mount
  useEffect(() => {
    if (userId) {
      fetchApiKeys()
    }
  }, [userId])

  // Format date
  const formatDate = (dateString?: string) => {
    if (!dateString) return 'Never'
    return new Date(dateString).toLocaleDateString('en-US', {
      year: 'numeric',
      month: 'short',
      day: 'numeric',
    })
  }

  return (
    <div className='relative flex h-full flex-col'>
      {/* Fixed Header */}
      <div className='px-6 pt-4 pb-2'>
        {/* Search Input */}
        {isLoading ? (
          <Skeleton className='h-9 w-56 rounded-lg' />
        ) : (
          <div className='flex h-9 w-56 items-center gap-2 rounded-lg border bg-transparent pr-2 pl-3'>
            <Search className='h-4 w-4 flex-shrink-0 text-muted-foreground' strokeWidth={2} />
            <Input
              placeholder='Search API keys...'
              value={searchTerm}
              onChange={(e) => setSearchTerm(e.target.value)}
              className='flex-1 border-0 bg-transparent px-0 font-[380] font-sans text-base text-foreground leading-none placeholder:text-muted-foreground focus-visible:ring-0 focus-visible:ring-offset-0'
            />
          </div>
        )}
      </div>

      {/* Scrollable Content */}
      <div className='scrollbar-thin scrollbar-thumb-muted scrollbar-track-transparent min-h-0 flex-1 overflow-y-auto px-6'>
        <div className='h-full space-y-2 py-2'>
          {isLoading ? (
            <div className='space-y-2'>
              <ApiKeySkeleton />
              <ApiKeySkeleton />
              <ApiKeySkeleton />
            </div>
<<<<<<< HEAD
            <h3 className='mt-4 font-medium text-lg'>No API keys yet</h3>
            <p className='mt-2 max-w-sm text-muted-foreground text-sm'>
              You don&apos;t have any API keys yet. Create one to get started with the Nuggets SDK.
            </p>
            <Button
              variant='default'
              className='mt-4'
              onClick={() => setIsCreating(true)}
              size='sm'
            >
              <Plus className='mr-1.5 h-4 w-4' /> Create API Key
            </Button>
          </div>
        </div>
      ) : (
        <div className='mt-6 space-y-4'>
          {apiKeys.map((key) => (
            <Card key={key.id} className='p-4 transition-shadow hover:shadow-sm'>
              <div className='flex items-center justify-between'>
                <div className='space-y-1'>
                  <h3 className='font-medium text-base'>{key.name}</h3>
                  <div className='flex items-center space-x-1'>
                    <p className='text-muted-foreground text-xs'>
                      Created: {formatDate(key.createdAt)} • Last used: {formatDate(key.lastUsed)}
                    </p>
                    <div className='rounded bg-muted/50 px-1.5 py-0.5 font-mono text-xs'>
                      •••••{key.key.slice(-6)}
=======
          ) : apiKeys.length === 0 ? (
            <div className='flex h-full items-center justify-center text-muted-foreground text-sm'>
              Click "Create Key" below to get started
            </div>
          ) : (
            <div className='space-y-2'>
              {filteredApiKeys.map((key) => (
                <div key={key.id} className='flex flex-col gap-2'>
                  <Label className='font-normal text-muted-foreground text-xs uppercase'>
                    {key.name}
                  </Label>
                  <div className='flex items-center justify-between gap-4'>
                    <div className='flex items-center gap-3'>
                      <div className='flex h-8 items-center rounded-[8px] bg-muted px-3'>
                        <code className='font-mono text-foreground text-xs'>
                          •••••{key.key.slice(-6)}
                        </code>
                      </div>
                      <p className='text-muted-foreground text-xs'>
                        Last used: {formatDate(key.lastUsed)}
                      </p>
>>>>>>> 1619d63f
                    </div>

                    <Button
                      variant='ghost'
                      size='sm'
                      onClick={() => {
                        setDeleteKey(key)
                        setShowDeleteDialog(true)
                      }}
                      className='h-8 text-muted-foreground hover:text-foreground'
                    >
                      Delete
                    </Button>
                  </div>
                </div>
              ))}
              {/* Show message when search has no results but there are keys */}
              {searchTerm.trim() && filteredApiKeys.length === 0 && apiKeys.length > 0 && (
                <div className='py-8 text-center text-muted-foreground text-sm'>
                  No API keys found matching "{searchTerm}"
                </div>
              )}
            </div>
          )}
        </div>
      </div>

      {/* Footer */}
      <div className='bg-background'>
        <div className='flex w-full items-center justify-between px-6 py-4'>
          {isLoading ? (
            <>
              <Skeleton className='h-9 w-[117px] rounded-[8px]' />
              <div className='w-[108px]' />
            </>
          ) : (
            <>
              <Button
                onClick={() => setIsCreating(true)}
                variant='ghost'
                className='h-9 rounded-[8px] border bg-background px-3 shadow-xs hover:bg-muted focus:outline-none focus-visible:ring-0 focus-visible:ring-offset-0'
              >
                <Plus className='h-4 w-4 stroke-[2px]' />
                Create Key
              </Button>
              <div className='text-muted-foreground text-xs'>Keep your API keys secure</div>
            </>
          )}
        </div>
      </div>

      {/* Create API Key Dialog */}
      <AlertDialog open={isCreating} onOpenChange={setIsCreating}>
        <AlertDialogContent className='rounded-[10px] sm:max-w-md'>
          <AlertDialogHeader>
            <AlertDialogTitle>Create new API key</AlertDialogTitle>
            <AlertDialogDescription>
              This key will have access to your account and workflows. Make sure to copy it after
              creation as you won't be able to see it again.
            </AlertDialogDescription>
          </AlertDialogHeader>

          <div className='py-2'>
            <p className='mb-2 font-[360] text-sm'>
              Enter a name for your API key to help you identify it later.
            </p>
            <Input
              value={newKeyName}
              onChange={(e) => setNewKeyName(e.target.value)}
              placeholder='e.g., Development, Production'
              className='h-9 rounded-[8px]'
              autoFocus
            />
          </div>

          <AlertDialogFooter className='flex'>
            <AlertDialogCancel
              className='h-9 w-full rounded-[8px]'
              onClick={() => setNewKeyName('')}
            >
              Cancel
            </AlertDialogCancel>
            <AlertDialogAction
              onClick={() => {
                handleCreateKey()
                setNewKeyName('')
              }}
              className='h-9 w-full rounded-[8px] bg-primary text-primary-foreground transition-all duration-200 hover:bg-primary/90'
              disabled={!newKeyName.trim()}
            >
              Create Key
            </AlertDialogAction>
          </AlertDialogFooter>
        </AlertDialogContent>
      </AlertDialog>

      {/* New API Key Dialog */}
      <AlertDialog
        open={showNewKeyDialog}
        onOpenChange={(open) => {
          setShowNewKeyDialog(open)
          if (!open) {
            setNewKey(null)
            setCopySuccess(false)
          }
        }}
      >
        <AlertDialogContent className='rounded-[10px] sm:max-w-md'>
          <AlertDialogHeader>
            <AlertDialogTitle>Your API key has been created</AlertDialogTitle>
            <AlertDialogDescription>
              This is the only time you will see your API key.{' '}
              <span className='font-semibold'>Copy it now and store it securely.</span>
            </AlertDialogDescription>
          </AlertDialogHeader>

          {newKey && (
            <div className='relative'>
              <div className='flex h-9 items-center rounded-[6px] border-none bg-muted px-3 pr-10'>
                <code className='flex-1 truncate font-mono text-foreground text-sm'>
                  {newKey.key}
                </code>
              </div>
              <Button
                variant='ghost'
                size='icon'
                className='-translate-y-1/2 absolute top-1/2 right-1 h-7 w-7 rounded-[4px] text-muted-foreground hover:bg-muted hover:text-foreground'
                onClick={() => copyToClipboard(newKey.key)}
              >
                {copySuccess ? <Check className='h-3.5 w-3.5' /> : <Copy className='h-3.5 w-3.5' />}
                <span className='sr-only'>Copy to clipboard</span>
              </Button>
            </div>
          )}
        </AlertDialogContent>
      </AlertDialog>

      {/* Delete Confirmation Dialog */}
      <AlertDialog open={showDeleteDialog} onOpenChange={setShowDeleteDialog}>
        <AlertDialogContent className='rounded-[10px] sm:max-w-md'>
          <AlertDialogHeader>
            <AlertDialogTitle>Delete API key?</AlertDialogTitle>
            <AlertDialogDescription>
              Deleting this API key will immediately revoke access for any integrations using it.{' '}
              <span className='text-red-500 dark:text-red-500'>This action cannot be undone.</span>
            </AlertDialogDescription>
          </AlertDialogHeader>

          {deleteKey && (
            <div className='py-2'>
              <p className='mb-2 font-[360] text-sm'>
                Enter the API key name <span className='font-semibold'>{deleteKey.name}</span> to
                confirm.
              </p>
              <Input
                value={deleteConfirmationName}
                onChange={(e) => setDeleteConfirmationName(e.target.value)}
                placeholder='Type key name to confirm'
                className='h-9 rounded-[8px]'
                autoFocus
              />
            </div>
          )}

          <AlertDialogFooter className='flex'>
            <AlertDialogCancel
              className='h-9 w-full rounded-[8px]'
              onClick={() => {
                setDeleteKey(null)
                setDeleteConfirmationName('')
              }}
            >
              Cancel
            </AlertDialogCancel>
            <AlertDialogAction
              onClick={() => {
                handleDeleteKey()
                setDeleteConfirmationName('')
              }}
              className='h-9 w-full rounded-[8px] bg-red-500 text-white transition-all duration-200 hover:bg-red-600 dark:bg-red-500 dark:hover:bg-red-600'
              disabled={!deleteKey || deleteConfirmationName !== deleteKey.name}
            >
              Delete
            </AlertDialogAction>
          </AlertDialogFooter>
        </AlertDialogContent>
      </AlertDialog>
    </div>
  )
}

// Loading skeleton for API keys
function ApiKeySkeleton() {
  return (
    <div className='flex flex-col gap-2'>
      <Skeleton className='h-4 w-32' /> {/* API key name */}
      <div className='flex items-center justify-between gap-4'>
        <div className='flex items-center gap-3'>
          <Skeleton className='h-8 w-20 rounded-[8px]' /> {/* Key preview */}
          <Skeleton className='h-4 w-24' /> {/* Last used */}
        </div>
        <Skeleton className='h-8 w-16' /> {/* Delete button */}
      </div>
    </div>
  )
}<|MERGE_RESOLUTION|>--- conflicted
+++ resolved
@@ -180,35 +180,6 @@
               <ApiKeySkeleton />
               <ApiKeySkeleton />
             </div>
-<<<<<<< HEAD
-            <h3 className='mt-4 font-medium text-lg'>No API keys yet</h3>
-            <p className='mt-2 max-w-sm text-muted-foreground text-sm'>
-              You don&apos;t have any API keys yet. Create one to get started with the Nuggets SDK.
-            </p>
-            <Button
-              variant='default'
-              className='mt-4'
-              onClick={() => setIsCreating(true)}
-              size='sm'
-            >
-              <Plus className='mr-1.5 h-4 w-4' /> Create API Key
-            </Button>
-          </div>
-        </div>
-      ) : (
-        <div className='mt-6 space-y-4'>
-          {apiKeys.map((key) => (
-            <Card key={key.id} className='p-4 transition-shadow hover:shadow-sm'>
-              <div className='flex items-center justify-between'>
-                <div className='space-y-1'>
-                  <h3 className='font-medium text-base'>{key.name}</h3>
-                  <div className='flex items-center space-x-1'>
-                    <p className='text-muted-foreground text-xs'>
-                      Created: {formatDate(key.createdAt)} • Last used: {formatDate(key.lastUsed)}
-                    </p>
-                    <div className='rounded bg-muted/50 px-1.5 py-0.5 font-mono text-xs'>
-                      •••••{key.key.slice(-6)}
-=======
           ) : apiKeys.length === 0 ? (
             <div className='flex h-full items-center justify-center text-muted-foreground text-sm'>
               Click "Create Key" below to get started
@@ -230,7 +201,6 @@
                       <p className='text-muted-foreground text-xs'>
                         Last used: {formatDate(key.lastUsed)}
                       </p>
->>>>>>> 1619d63f
                     </div>
 
                     <Button
