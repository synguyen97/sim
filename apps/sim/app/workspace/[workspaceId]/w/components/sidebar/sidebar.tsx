--- conflicted
+++ resolved
@@ -1047,111 +1047,4 @@
       />
     </>
   )
-<<<<<<< HEAD
-}
-
-// Keyboard Shortcut Component
-interface KeyboardShortcutProps {
-  shortcut: string
-  className?: string
-}
-
-const KeyboardShortcut = ({ shortcut, className }: KeyboardShortcutProps) => {
-  const [isClient, setIsClient] = useState(false)
-
-  useEffect(() => {
-    setIsClient(true)
-  }, [])
-
-  const parts = shortcut.split('+')
-
-  // Helper function to determine if a part is a symbol that should be larger
-  const isSymbol = (part: string) => {
-    return ['⌘', '⇧', '⌥', '⌃'].includes(part)
-  }
-
-  return (
-    <kbd
-      className={cn(
-        'flex h-6 w-12 items-center justify-center rounded-[5px] border border-border bg-background font-mono text-[#CDCDCD] text-xs dark:text-[#454545]',
-        className
-      )}
-    >
-      <span className='flex items-center justify-center gap-[2px] pt-[1px]'>
-        {parts.map((part, index) => (
-          <span
-            key={index}
-            className={isClient ? 'text-[xs]' : 'text-xs'}
-            suppressHydrationWarning
-          >
-            {part}
-          </span>
-        ))}
-      </span>
-    </kbd>
-  )
-}
-
-// Navigation Item Component
-interface NavigationItemProps {
-  item: {
-    id: string
-    icon: React.ElementType
-    onClick?: () => void
-    href?: string
-    tooltip: string
-    shortcut?: string
-    active?: boolean
-    disabled?: boolean
-  }
-}
-
-const NavigationItem = ({ item }: NavigationItemProps) => {
-  // Settings and help buttons get gray hover, others get purple hover
-  const isGrayHover = item.id === 'settings' || item.id === 'help'
-
-  const content = item.disabled ? (
-    <div className='inline-flex h-[42px] w-[42px] cursor-not-allowed items-center justify-center gap-2 whitespace-nowrap rounded-[11px] border bg-card font-medium text-card-foreground text-sm opacity-50 ring-offset-background transition-colors [&_svg]:pointer-events-none [&_svg]:size-4 [&_svg]:shrink-0'>
-      <item.icon className='h-4 w-4' />
-    </div>
-  ) : (
-    <Button
-      variant='outline'
-      onClick={item.onClick}
-      className={cn(
-        'h-[42px] w-[42px] rounded-[10px] border bg-background text-foreground shadow-xs transition-all duration-200',
-        isGrayHover && 'hover:bg-secondary',
-        !isGrayHover && 'hover:border-[#ff9100] hover:bg-[#ff9100] hover:text-white 123',
-        item.active && 'border-[#ff9100] bg-[#ff9100] text-white'
-      )}
-    >
-      <item.icon className='h-4 w-4' />
-    </Button>
-  )
-
-  if (item.href && !item.disabled) {
-    return (
-      <Tooltip>
-        <TooltipTrigger asChild>
-          <a href={item.href} className='inline-block'>
-            {content}
-          </a>
-        </TooltipTrigger>
-        <TooltipContent side='top' command={item.shortcut}>
-          {item.tooltip}
-        </TooltipContent>
-      </Tooltip>
-    )
-  }
-
-  return (
-    <Tooltip>
-      <TooltipTrigger asChild>{content}</TooltipTrigger>
-      <TooltipContent side='top' command={item.shortcut}>
-        {item.tooltip}
-      </TooltipContent>
-    </Tooltip>
-  )
-=======
->>>>>>> ed9b9ad8
 }