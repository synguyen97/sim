'use client'

import { useCallback, useEffect, useRef, useState } from 'react'
import { zodResolver } from '@hookform/resolvers/zod'
import imageCompression from 'browser-image-compression'
import { X } from 'lucide-react'
import Image from 'next/image'
import { useForm } from 'react-hook-form'
import { z } from 'zod'
import {
  AlertDialog,
  AlertDialogContent,
  AlertDialogHeader,
  AlertDialogTitle,
} from '@/components/ui/alert-dialog'
import { Button } from '@/components/ui/button'
import { Input } from '@/components/ui/input'
import { Label } from '@/components/ui/label'
import {
  Select,
  SelectContent,
  SelectItem,
  SelectTrigger,
  SelectValue,
} from '@/components/ui/select'
import { Textarea } from '@/components/ui/textarea'
import { createLogger } from '@/lib/logs/console/logger'
import { cn } from '@/lib/utils'

const logger = createLogger('HelpModal')

// File upload constraints
const MAX_FILE_SIZE = 20 * 1024 * 1024 // 20MB maximum upload size
const TARGET_SIZE_MB = 2 // Target size after compression
const ACCEPTED_IMAGE_TYPES = ['image/jpeg', 'image/jpg', 'image/png', 'image/webp', 'image/gif']

// UI timing constants
const SCROLL_DELAY_MS = 100
const SUCCESS_RESET_DELAY_MS = 2000

// Form default values
const DEFAULT_REQUEST_TYPE = 'bug'

const formSchema = z.object({
  subject: z.string().min(1, 'Subject is required'),
  message: z.string().min(1, 'Message is required'),
  type: z.enum(['bug', 'feedback', 'feature_request', 'other'], {
    required_error: 'Please select a request type',
  }),
})

type FormValues = z.infer<typeof formSchema>

interface ImageWithPreview extends File {
  preview: string
}

interface HelpModalProps {
  open: boolean
  onOpenChange: (open: boolean) => void
}

export function HelpModal({ open, onOpenChange }: HelpModalProps) {
  const fileInputRef = useRef<HTMLInputElement>(null)
  const scrollContainerRef = useRef<HTMLDivElement>(null)
  const dropZoneRef = useRef<HTMLDivElement>(null)

  const [isSubmitting, setIsSubmitting] = useState(false)
  const [submitStatus, setSubmitStatus] = useState<'success' | 'error' | null>(null)
  const [errorMessage, setErrorMessage] = useState('')
  const [images, setImages] = useState<ImageWithPreview[]>([])
  const [imageError, setImageError] = useState<string | null>(null)
  const [isProcessing, setIsProcessing] = useState(false)
  const [isDragging, setIsDragging] = useState(false)

  const {
    register,
    handleSubmit,
    reset,
    setValue,
    formState: { errors },
  } = useForm<FormValues>({
    resolver: zodResolver(formSchema),
    defaultValues: {
      subject: '',
      message: '',
      type: DEFAULT_REQUEST_TYPE,
    },
    mode: 'onSubmit',
  })

  /**
   * Reset all state when modal opens/closes
   */
  useEffect(() => {
    if (open) {
      setSubmitStatus(null)
      setErrorMessage('')
      setImageError(null)
      setImages([])
      setIsDragging(false)
      setIsProcessing(false)
      reset({
        subject: '',
        message: '',
        type: DEFAULT_REQUEST_TYPE,
      })
    }
  }, [open, reset])

  /**
   * Set default form value for request type
   */
  useEffect(() => {
    setValue('type', DEFAULT_REQUEST_TYPE)
  }, [setValue])

  /**
   * Clean up image preview URLs to prevent memory leaks
   */
  useEffect(() => {
    return () => {
      images.forEach((image) => URL.revokeObjectURL(image.preview))
    }
  }, [images])

  /**
   * Reset submit status back to normal after showing success for 2 seconds
   */
  useEffect(() => {
    if (submitStatus === 'success') {
      const timer = setTimeout(() => {
        setSubmitStatus(null)
      }, SUCCESS_RESET_DELAY_MS)
      return () => clearTimeout(timer)
    }
  }, [submitStatus])

  /**
   * Smooth scroll to bottom when new images are added
   */
  useEffect(() => {
    if (images.length > 0 && scrollContainerRef.current) {
      const scrollContainer = scrollContainerRef.current
      setTimeout(() => {
        scrollContainer.scrollTo({
          top: scrollContainer.scrollHeight,
          behavior: 'smooth',
        })
      }, SCROLL_DELAY_MS)
    }
  }, [images.length])

  /**
   * Compress image files to reduce upload size while maintaining quality
   * @param file - The image file to compress
   * @returns The compressed file or original if compression fails/is unnecessary
   */
  const compressImage = useCallback(async (file: File): Promise<File> => {
    // Skip compression for small files or GIFs (which don't compress well)
    if (file.size < TARGET_SIZE_MB * 1024 * 1024 || file.type === 'image/gif') {
      return file
    }

    const options = {
      maxSizeMB: TARGET_SIZE_MB,
      maxWidthOrHeight: 1920,
      useWebWorker: true,
      fileType: file.type,
      initialQuality: 0.8,
      alwaysKeepResolution: true,
    }

    try {
      const compressedFile = await imageCompression(file, options)

      // Preserve original file metadata for compatibility
      return new File([compressedFile], file.name, {
        type: file.type,
        lastModified: Date.now(),
      })
    } catch (error) {
      logger.warn('Image compression failed, using original file:', { error })
      return file
    }
  }, [])

  /**
   * Process uploaded files: validate, compress, and prepare for preview
   * @param files - FileList or array of files to process
   */
  const processFiles = useCallback(
    async (files: FileList | File[]) => {
      setImageError(null)

      if (!files || files.length === 0) return

      setIsProcessing(true)

      try {
        const newImages: ImageWithPreview[] = []
        let hasError = false

        for (const file of Array.from(files)) {
          // Validate file size
          if (file.size > MAX_FILE_SIZE) {
            setImageError(`File ${file.name} is too large. Maximum size is 20MB.`)
            hasError = true
            continue
          }

          // Validate file type
          if (!ACCEPTED_IMAGE_TYPES.includes(file.type)) {
            setImageError(
              `File ${file.name} has an unsupported format. Please use JPEG, PNG, WebP, or GIF.`
            )
            hasError = true
            continue
          }

          // Compress and prepare image
          const compressedFile = await compressImage(file)
          const imageWithPreview = Object.assign(compressedFile, {
            preview: URL.createObjectURL(compressedFile),
          }) as ImageWithPreview

          newImages.push(imageWithPreview)
        }

        if (!hasError && newImages.length > 0) {
          setImages((prev) => [...prev, ...newImages])
        }
      } catch (error) {
        logger.error('Error processing images:', { error })
        setImageError('An error occurred while processing images. Please try again.')
      } finally {
        setIsProcessing(false)

        // Reset file input
        if (fileInputRef.current) {
          fileInputRef.current.value = ''
        }
      }
    },
    [compressImage]
  )

  /**
   * Handle file input change event
   */
  const handleFileChange = useCallback(
    async (e: React.ChangeEvent<HTMLInputElement>) => {
      if (e.target.files) {
        await processFiles(e.target.files)
      }
    },
    [processFiles]
  )

  /**
   * Drag and drop event handlers
   */
  const handleDragEnter = useCallback((e: React.DragEvent) => {
    e.preventDefault()
    e.stopPropagation()
    setIsDragging(true)
  }, [])

  const handleDragLeave = useCallback((e: React.DragEvent) => {
    e.preventDefault()
    e.stopPropagation()
    setIsDragging(false)
  }, [])

  const handleDragOver = useCallback((e: React.DragEvent) => {
    e.preventDefault()
    e.stopPropagation()
  }, [])

  const handleDrop = useCallback(
    async (e: React.DragEvent) => {
      e.preventDefault()
      e.stopPropagation()
      setIsDragging(false)

      if (e.dataTransfer.files && e.dataTransfer.files.length > 0) {
        await processFiles(e.dataTransfer.files)
      }
    },
    [processFiles]
  )

  /**
   * Remove an uploaded image and clean up its preview URL
   */
  const removeImage = useCallback((index: number) => {
    setImages((prev) => {
      URL.revokeObjectURL(prev[index].preview)
      return prev.filter((_, i) => i !== index)
    })
  }, [])

  /**
   * Handle form submission with image attachments
   */
  const onSubmit = useCallback(
    async (data: FormValues) => {
      setIsSubmitting(true)
      setSubmitStatus(null)
      setErrorMessage('')

      try {
        // Prepare form data with images
        const formData = new FormData()
        formData.append('subject', data.subject)
        formData.append('message', data.message)
        formData.append('type', data.type)

        // Attach all images to form data
        images.forEach((image, index) => {
          formData.append(`image_${index}`, image)
        })

        // Submit to API
        const response = await fetch('/api/help', {
          method: 'POST',
          body: formData,
        })

        if (!response.ok) {
          const errorData = await response.json()
          throw new Error(errorData.error || 'Failed to submit help request')
        }

        // Handle success
        setSubmitStatus('success')
        reset()

        // Clean up resources
        images.forEach((image) => URL.revokeObjectURL(image.preview))
        setImages([])
      } catch (error) {
        logger.error('Error submitting help request:', { error })
        setSubmitStatus('error')
        setErrorMessage(error instanceof Error ? error.message : 'An unknown error occurred')
      } finally {
        setIsSubmitting(false)
      }
    },
    [images, reset]
  )

  /**
   * Handle modal close action
   */
  const handleClose = useCallback(() => {
    onOpenChange(false)
  }, [onOpenChange])

  return (
    <AlertDialog open={open} onOpenChange={onOpenChange}>
      <AlertDialogContent className='flex h-[75vh] max-h-[75vh] flex-col gap-0 p-0 sm:max-w-[700px]'>
        {/* Modal Header */}
        <AlertDialogHeader className='flex-shrink-0 px-6 py-5'>
          <AlertDialogTitle className='font-medium text-lg'>Help & Support</AlertDialogTitle>
        </AlertDialogHeader>

        {/* Modal Body */}
        <div className='relative flex min-h-0 flex-1 flex-col overflow-hidden'>
          <form onSubmit={handleSubmit(onSubmit)} className='flex min-h-0 flex-1 flex-col'>
            {/* Scrollable Form Content */}
            <div
              ref={scrollContainerRef}
              className='scrollbar-hide min-h-0 flex-1 overflow-y-auto pb-20'
            >
              <div className='px-6'>
                <div className='space-y-4'>
                  {/* Request Type Field */}
                  <div className='space-y-1'>
                    <Label htmlFor='type'>Request</Label>
                    <Select
                      defaultValue={DEFAULT_REQUEST_TYPE}
                      onValueChange={(value) => setValue('type', value as FormValues['type'])}
                    >
                      <SelectTrigger
                        id='type'
                        className={cn('h-9 rounded-[8px]', errors.type && 'border-red-500')}
                      >
                        <SelectValue placeholder='Select a request type' />
                      </SelectTrigger>
                      <SelectContent>
                        <SelectItem value='bug'>Bug Report</SelectItem>
                        <SelectItem value='feedback'>Feedback</SelectItem>
                        <SelectItem value='feature_request'>Feature Request</SelectItem>
                        <SelectItem value='other'>Other</SelectItem>
                      </SelectContent>
                    </Select>
                    {errors.type && (
                      <p className='mt-1 text-red-500 text-sm'>{errors.type.message}</p>
                    )}
                  </div>

                  {/* Subject Field */}
                  <div className='space-y-1'>
                    <Label htmlFor='subject'>Subject</Label>
                    <Input
                      id='subject'
                      placeholder='Brief description of your request'
                      {...register('subject')}
                      className={cn('h-9 rounded-[8px]', errors.subject && 'border-red-500')}
                    />
                    {errors.subject && (
                      <p className='mt-1 text-red-500 text-sm'>{errors.subject.message}</p>
                    )}
                  </div>

                  {/* Message Field */}
                  <div className='space-y-1'>
                    <Label htmlFor='message'>Message</Label>
                    <Textarea
                      id='message'
                      placeholder='Please provide details about your request...'
                      rows={6}
                      {...register('message')}
                      className={cn('rounded-[8px]', errors.message && 'border-red-500')}
                    />
                    {errors.message && (
                      <p className='mt-1 text-red-500 text-sm'>{errors.message.message}</p>
                    )}
                  </div>

                  {/* Image Upload Section */}
                  <div className='mt-6 space-y-1'>
                    <Label>Attach Images (Optional)</Label>
                    <div
                      ref={dropZoneRef}
                      onDragEnter={handleDragEnter}
                      onDragOver={handleDragOver}
                      onDragLeave={handleDragLeave}
                      onDrop={handleDrop}
                      className={cn(
                        'cursor-pointer rounded-lg border-[1.5px] border-muted-foreground/25 border-dashed p-6 text-center transition-colors hover:bg-muted/50',
                        isDragging && 'border-primary bg-primary/5'
                      )}
                      onClick={() => fileInputRef.current?.click()}
                    >
                      <input
                        ref={fileInputRef}
                        type='file'
                        accept={ACCEPTED_IMAGE_TYPES.join(',')}
                        onChange={handleFileChange}
                        className='hidden'
                        multiple
                      />
                      <p className='text-sm'>
                        {isDragging ? 'Drop images here!' : 'Drop images here or click to browse'}
                      </p>
                      <p className='mt-1 text-muted-foreground text-xs'>
                        JPEG, PNG, WebP, GIF (max 20MB each)
                      </p>
                    </div>
                    {imageError && <p className='mt-1 text-red-500 text-sm'>{imageError}</p>}
                    {isProcessing && (
                      <p className='text-muted-foreground text-sm'>Processing images...</p>
                    )}
                  </div>

                  {/* Image Preview Grid */}
                  {images.length > 0 && (
                    <div className='space-y-1'>
                      <Label>Uploaded Images</Label>
                      <div className='grid grid-cols-2 gap-4'>
                        {images.map((image, index) => (
                          <div
                            key={index}
                            className='group relative overflow-hidden rounded-md border'
                          >
                            <div className='relative aspect-video'>
                              <Image
                                src={image.preview}
                                alt={`Preview ${index + 1}`}
                                fill
                                className='object-cover'
                              />
                              <div
                                className='absolute inset-0 flex items-center justify-center bg-black/50 opacity-0 transition-opacity group-hover:opacity-100'
                                onClick={() => removeImage(index)}
                              >
                                <X className='h-6 w-6 text-white' />
                              </div>
                            </div>
                            <div className='truncate bg-muted/50 p-2 text-xs'>{image.name}</div>
                          </div>
                        ))}
                      </div>
                    </div>
                  )}
                </div>
              </div>
            </div>

            {/* Fixed Footer with Actions */}
            <div className='absolute inset-x-0 bottom-0 bg-background'>
              <div className='flex w-full items-center justify-between px-6 py-4'>
                <Button variant='outline' onClick={handleClose} type='button'>
                  Cancel
                </Button>
                <Button
                  type='submit'
                  disabled={isSubmitting || isProcessing}
<<<<<<< HEAD
                  className='bg-[#21A29A] font-[480] text-white shadow-[0_0_0_0_var(--brand-primary-hex)] transition-all duration-200 hover:bg-[#21A29A] hover:shadow-[0_0_0_4px_rgba(127,47,255,0.15)] disabled:opacity-50 disabled:hover:shadow-none'
=======
                  variant={
                    submitStatus === 'error' || submitStatus === 'success' ? 'outline' : 'default'
                  }
                  className={cn(
                    'font-[480] transition-all duration-200',
                    submitStatus === 'error'
                      ? 'border border-red-500 bg-transparent text-red-500 hover:bg-red-500 hover:text-white dark:border-red-500 dark:text-red-500 dark:hover:bg-red-500'
                      : submitStatus === 'success'
                        ? 'border border-green-500 bg-transparent text-green-500 hover:bg-green-500 hover:text-white dark:border-green-500 dark:text-green-500 dark:hover:bg-green-500'
                        : 'bg-[var(--brand-primary-hex)] text-primary-foreground shadow-[0_0_0_0_var(--brand-primary-hex)] hover:bg-[var(--brand-primary-hover-hex)] hover:shadow-[0_0_0_4px_rgba(127,47,255,0.15)] disabled:opacity-50 disabled:hover:shadow-none'
                  )}
>>>>>>> 61e2bf54
                >
                  {isSubmitting
                    ? 'Submitting...'
                    : submitStatus === 'error'
                      ? 'Error'
                      : submitStatus === 'success'
                        ? 'Success'
                        : 'Submit'}
                </Button>
              </div>
            </div>
          </form>
        </div>
      </AlertDialogContent>
    </AlertDialog>
  )
}<|MERGE_RESOLUTION|>--- conflicted
+++ resolved
@@ -508,9 +508,6 @@
                 <Button
                   type='submit'
                   disabled={isSubmitting || isProcessing}
-<<<<<<< HEAD
-                  className='bg-[#21A29A] font-[480] text-white shadow-[0_0_0_0_var(--brand-primary-hex)] transition-all duration-200 hover:bg-[#21A29A] hover:shadow-[0_0_0_4px_rgba(127,47,255,0.15)] disabled:opacity-50 disabled:hover:shadow-none'
-=======
                   variant={
                     submitStatus === 'error' || submitStatus === 'success' ? 'outline' : 'default'
                   }
@@ -520,9 +517,8 @@
                       ? 'border border-red-500 bg-transparent text-red-500 hover:bg-red-500 hover:text-white dark:border-red-500 dark:text-red-500 dark:hover:bg-red-500'
                       : submitStatus === 'success'
                         ? 'border border-green-500 bg-transparent text-green-500 hover:bg-green-500 hover:text-white dark:border-green-500 dark:text-green-500 dark:hover:bg-green-500'
-                        : 'bg-[var(--brand-primary-hex)] text-primary-foreground shadow-[0_0_0_0_var(--brand-primary-hex)] hover:bg-[var(--brand-primary-hover-hex)] hover:shadow-[0_0_0_4px_rgba(127,47,255,0.15)] disabled:opacity-50 disabled:hover:shadow-none'
+                        : 'bg-[#21A29A] text-primary-foreground shadow-[0_0_0_0_#21A29A] hover:bg-[#21A29A] hover:shadow-[0_0_0_4px_rgba(127,47,255,0.15)] disabled:opacity-50 disabled:hover:shadow-none'
                   )}
->>>>>>> 61e2bf54
                 >
                   {isSubmitting
                     ? 'Submitting...'
