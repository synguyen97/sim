'use client'

import { useEffect } from 'react'
import { Info } from 'lucide-react'
import { Button } from '@/components/ui/button'
import { Label } from '@/components/ui/label'
import { Skeleton } from '@/components/ui/skeleton'
import { Switch } from '@/components/ui/switch'
import { Tooltip, TooltipContent, TooltipTrigger } from '@/components/ui/tooltip'
import { useGeneralStore } from '@/stores/settings/general/store'

const TOOLTIPS = {
  telemetry:
    'We collect anonymous data about feature usage, performance, and errors to improve the application.',
}

export function Privacy() {
  const isLoading = useGeneralStore((state) => state.isLoading)
  const telemetryEnabled = useGeneralStore((state) => state.telemetryEnabled)
  const setTelemetryEnabled = useGeneralStore((state) => state.setTelemetryEnabled)
  const loadSettings = useGeneralStore((state) => state.loadSettings)

  useEffect(() => {
    loadSettings()
  }, [loadSettings])

  const handleTelemetryToggle = (checked: boolean) => {
    setTelemetryEnabled(checked)

    if (checked) {
      if (typeof window !== 'undefined') {
        fetch('/api/telemetry', {
          method: 'POST',
          headers: { 'Content-Type': 'application/json' },
          body: JSON.stringify({
            category: 'consent',
            action: 'enable_from_settings',
            timestamp: new Date().toISOString(),
          }),
        }).catch(() => {
          // Silently fail - this is just telemetry
        })
      }
    }
  }

  return (
    <div className='px-6 pt-4 pb-2'>
      <div className='flex flex-col gap-2'>
        {isLoading ? (
          <SettingRowSkeleton hasInfoButton isSwitch />
        ) : (
          <div className='flex items-center justify-between'>
            <div className='flex items-center gap-2'>
              <Label htmlFor='telemetry' className='font-normal'>
                Allow anonymous telemetry
              </Label>
              <Tooltip>
                <TooltipTrigger asChild>
                  <Button
                    variant='ghost'
                    size='sm'
                    className='h-7 p-1 text-gray-500'
                    aria-label='Learn more about telemetry data collection'
                  >
                    <Info className='h-5 w-5' />
                  </Button>
                </TooltipTrigger>
                <TooltipContent side='top' className='max-w-[300px] p-3'>
                  <p className='text-sm'>{TOOLTIPS.telemetry}</p>
                </TooltipContent>
              </Tooltip>
            </div>
            <Switch
              id='telemetry'
              checked={telemetryEnabled}
              onCheckedChange={handleTelemetryToggle}
              disabled={isLoading}
            />
          </div>
        )}

<<<<<<< HEAD
      <div className='border-t pt-4'>
        <p className='text-muted-foreground text-xs'>
          We use OpenTelemetry to collect anonymous usage data to improve Nuggets. All data is collected
          in accordance with our privacy policy, and you can opt-out at any time. This setting
          applies to your account on all devices.
        </p>
=======
        <div className='border-t pt-4'>
          <p className='text-muted-foreground text-xs'>
            We use OpenTelemetry to collect anonymous usage data to improve Sim. All data is
            collected in accordance with our privacy policy, and you can opt-out at any time. This
            setting applies to your account on all devices.
          </p>
        </div>
>>>>>>> 1619d63f
      </div>
    </div>
  )
}

const SettingRowSkeleton = ({
  hasInfoButton = false,
  isSwitch = false,
}: {
  hasInfoButton?: boolean
  isSwitch?: boolean
}) => (
  <div className='flex items-center justify-between'>
    <div className='flex items-center gap-2'>
      <Skeleton className='h-5 w-32' />
      {hasInfoButton && <Skeleton className='h-7 w-7 rounded' />}
    </div>
    {isSwitch ? (
      <Skeleton className='h-6 w-11 rounded-full' />
    ) : (
      <Skeleton className='h-9 w-[180px]' />
    )}
  </div>
)<|MERGE_RESOLUTION|>--- conflicted
+++ resolved
@@ -80,22 +80,13 @@
           </div>
         )}
 
-<<<<<<< HEAD
-      <div className='border-t pt-4'>
-        <p className='text-muted-foreground text-xs'>
-          We use OpenTelemetry to collect anonymous usage data to improve Nuggets. All data is collected
-          in accordance with our privacy policy, and you can opt-out at any time. This setting
-          applies to your account on all devices.
-        </p>
-=======
         <div className='border-t pt-4'>
           <p className='text-muted-foreground text-xs'>
-            We use OpenTelemetry to collect anonymous usage data to improve Sim. All data is
+            We use OpenTelemetry to collect anonymous usage data to improve Nuggets. All data is
             collected in accordance with our privacy policy, and you can opt-out at any time. This
             setting applies to your account on all devices.
           </p>
         </div>
->>>>>>> 1619d63f
       </div>
     </div>
   )
