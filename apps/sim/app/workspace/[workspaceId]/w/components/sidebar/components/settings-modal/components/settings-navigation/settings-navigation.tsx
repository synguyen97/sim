import { useEffect, useState } from 'react'
import {
  Bot,
  CreditCard,
  FileCode,
  Home,
  Key,
  LogIn,
  Server,
  Settings,
  Shield,
  User,
  Users,
  Waypoints,
} from 'lucide-react'
import { useSession } from '@/lib/auth-client'
import { getEnv, isTruthy } from '@/lib/env'
import { isHosted } from '@/lib/environment'
import { cn } from '@/lib/utils'
import { useOrganizationStore } from '@/stores/organization'
import { useGeneralStore } from '@/stores/settings/general/store'
import { useSubscriptionStore } from '@/stores/subscription/store'

const isBillingEnabled = isTruthy(getEnv('NEXT_PUBLIC_BILLING_ENABLED'))

interface SettingsNavigationProps {
  activeSection: string
  onSectionChange: (
    section:
      | 'general'
      | 'environment'
      | 'account'
      | 'credentials'
      | 'apikeys'
      | 'subscription'
      | 'team'
      | 'sso'
      | 'privacy'
      | 'copilot'
      | 'mcp'
  ) => void
  hasOrganization: boolean
}

type NavigationItem = {
  id:
    | 'general'
    | 'environment'
    | 'account'
    | 'credentials'
    | 'apikeys'
    | 'subscription'
    | 'team'
    | 'sso'
    | 'copilot'
    | 'privacy'
    | 'mcp'
  label: string
  icon: React.ComponentType<{ className?: string }>
  hideWhenBillingDisabled?: boolean
  requiresTeam?: boolean
  requiresEnterprise?: boolean
  requiresOwner?: boolean
}

const allNavigationItems: NavigationItem[] = [
  {
    id: 'general',
    label: 'General',
    icon: Settings,
  },
  {
    id: 'credentials',
    label: 'Integrations',
    icon: Waypoints,
  },
  {
    id: 'mcp',
    label: 'MCP Servers',
    icon: Server,
  },
  {
    id: 'environment',
    label: 'Environment',
    icon: FileCode,
  },
  {
    id: 'account',
    label: 'Account',
    icon: User,
  },
  {
    id: 'apikeys',
    label: 'API Keys',
    icon: Key,
  },
  {
    id: 'copilot',
    label: 'Copilot',
    icon: Bot,
  },
  {
    id: 'privacy',
    label: 'Privacy',
    icon: Shield,
  },
  {
    id: 'subscription',
    label: 'Subscription',
    icon: CreditCard,
    hideWhenBillingDisabled: true,
  },
  {
    id: 'team',
    label: 'Team',
    icon: Users,
    hideWhenBillingDisabled: true,
    requiresTeam: true,
  },
  {
    id: 'sso',
    label: 'Single Sign-On',
    icon: LogIn,
    requiresTeam: true,
    requiresEnterprise: true,
    requiresOwner: true,
  },
]

export function SettingsNavigation({
  activeSection,
  onSectionChange,
  hasOrganization,
}: SettingsNavigationProps) {
  const { data: session } = useSession()
  const { hasEnterprisePlan, getUserRole } = useOrganizationStore()
  const userEmail = session?.user?.email
  const userId = session?.user?.id
  const userRole = getUserRole(userEmail)
  const isOwner = userRole === 'owner'
  const isAdmin = userRole === 'admin'
  const canManageSSO = isOwner || isAdmin

  const [isSSOProviderOwner, setIsSSOProviderOwner] = useState<boolean | null>(null)

  useEffect(() => {
    if (!isHosted && userId) {
      fetch('/api/auth/sso/providers')
        .then((res) => {
          if (!res.ok) throw new Error('Failed to fetch providers')
          return res.json()
        })
        .then((data) => {
          const ownsProvider = data.providers?.some((p: any) => p.userId === userId) || false
          setIsSSOProviderOwner(ownsProvider)
        })
        .catch(() => {
          setIsSSOProviderOwner(false)
        })
    } else if (isHosted) {
      setIsSSOProviderOwner(null)
    }
  }, [userId, isHosted])

  const navigationItems = allNavigationItems.filter((item) => {
    if (item.hideWhenBillingDisabled && !isBillingEnabled) {
      return false
    }

<<<<<<< HEAD
    if (item.id === 'subscription' || item.id === 'apikeys') {
      return false
    }

    // Hide team tab if user doesn't have an active organization
=======
>>>>>>> 5d887fdc
    if (item.requiresTeam && !hasOrganization) {
      return false
    }

    if (item.requiresEnterprise && !hasEnterprisePlan) {
      return false
    }

    if (item.id === 'sso') {
      if (isHosted) {
        return hasOrganization && hasEnterprisePlan && canManageSSO
      }
      return isSSOProviderOwner === true
    }

    if (item.requiresOwner && !isOwner) {
      return false
    }

    return true
  })

  const handleHomepageClick = () => {
    window.location.href = '/homepage'
  }

  return (
    <div className='flex h-full flex-col'>
      <div className='flex-1 px-2 py-4'>
        {navigationItems.map((item) => (
          <div key={item.id} className='mb-1'>
            <button
              onMouseEnter={() => {
                switch (item.id) {
                  case 'general':
                    useGeneralStore.getState().loadSettings()
                    break
                  case 'subscription':
                    useSubscriptionStore.getState().loadData()
                    break
                  case 'team':
                    useOrganizationStore.getState().loadData()
                    break
                  default:
                    break
                }
              }}
              onClick={() => onSectionChange(item.id)}
              className={cn(
                'group flex h-9 w-full cursor-pointer items-center rounded-[8px] px-2 py-2 font-medium font-sans text-sm transition-colors',
                activeSection === item.id ? 'bg-muted' : 'hover:bg-muted'
              )}
            >
              <item.icon
                className={cn(
                  'mr-2 h-[14px] w-[14px] flex-shrink-0 transition-colors',
                  activeSection === item.id
                    ? 'text-foreground'
                    : 'text-muted-foreground group-hover:text-foreground'
                )}
              />
              <span
                className={cn(
                  'min-w-0 flex-1 select-none truncate pr-1 text-left transition-colors',
                  activeSection === item.id
                    ? 'text-foreground'
                    : 'text-muted-foreground group-hover:text-foreground'
                )}
              >
                {item.label}
              </span>
            </button>
          </div>
        ))}
      </div>

      {/* Homepage link */}
      {isHosted && (
        <div className='px-2 pb-4'>
          <button
            onClick={handleHomepageClick}
            className='group flex h-9 w-full cursor-pointer items-center rounded-[8px] px-2 py-2 font-medium font-sans text-sm transition-colors hover:bg-muted'
          >
            <Home className='mr-2 h-[14px] w-[14px] flex-shrink-0 text-muted-foreground transition-colors group-hover:text-foreground' />
            <span className='min-w-0 flex-1 select-none truncate pr-1 text-left text-muted-foreground transition-colors group-hover:text-foreground'>
              Homepage
            </span>
          </button>
        </div>
      )}
    </div>
  )
}<|MERGE_RESOLUTION|>--- conflicted
+++ resolved
@@ -167,14 +167,11 @@
       return false
     }
 
-<<<<<<< HEAD
     if (item.id === 'subscription' || item.id === 'apikeys') {
       return false
     }
 
     // Hide team tab if user doesn't have an active organization
-=======
->>>>>>> 5d887fdc
     if (item.requiresTeam && !hasOrganization) {
       return false
     }
