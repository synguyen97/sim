import {
  Bot,
  CreditCard,
  FileCode,
  Key,
  Settings,
  Shield,
  User,
  Users,
  Waypoints,
} from 'lucide-react'
import { getEnv, isTruthy } from '@/lib/env'
import { isHosted } from '@/lib/environment'
import { cn } from '@/lib/utils'

const isBillingEnabled = isTruthy(getEnv('NEXT_PUBLIC_BILLING_ENABLED'))

interface SettingsNavigationProps {
  activeSection: string
  onSectionChange: (
    section:
      | 'general'
      | 'environment'
      | 'account'
      | 'credentials'
      | 'apikeys'
      | 'subscription'
      | 'team'
      | 'privacy'
      | 'copilot'
  ) => void
  hasOrganization: boolean
}

type NavigationItem = {
  id:
    | 'general'
    | 'environment'
    | 'account'
    | 'credentials'
    | 'apikeys'
    | 'subscription'
    | 'team'
    | 'copilot'
    | 'privacy'
  label: string
  icon: React.ComponentType<{ className?: string }>
  hideWhenBillingDisabled?: boolean
  requiresTeam?: boolean
}

const allNavigationItems: NavigationItem[] = [
  {
    id: 'general',
    label: 'General',
    icon: Settings,
  },
  {
    id: 'credentials',
    label: 'Integrations',
    icon: Waypoints,
  },
  {
    id: 'environment',
    label: 'Environment',
    icon: FileCode,
  },
  {
    id: 'account',
    label: 'Account',
    icon: User,
  },
  {
    id: 'apikeys',
    label: 'API Keys',
    icon: Key,
  },
  {
    id: 'copilot',
    label: 'Copilot Keys',
    icon: Bot,
  },
  {
    id: 'privacy',
    label: 'Privacy',
    icon: Shield,
  },
  {
    id: 'subscription',
    label: 'Subscription',
    icon: CreditCard,
    hideWhenBillingDisabled: true,
  },
  {
    id: 'team',
    label: 'Team',
    icon: Users,
    hideWhenBillingDisabled: true,
    requiresTeam: true,
  },
]

export function SettingsNavigation({
  activeSection,
  onSectionChange,
  hasOrganization,
}: SettingsNavigationProps) {
  const navigationItems = allNavigationItems.filter((item) => {
    if (item.id === 'copilot' && !isHosted) {
      return false
    }
    if (item.hideWhenBillingDisabled && !isBillingEnabled) {
      return false
    }

<<<<<<< HEAD
    if (item.id === 'subscription' || item.id === 'apikeys') {
      return false
    }

    // Hide team tab if user doesn't have team or enterprise subscription
    if (item.requiresTeam && !subscription.isTeam && !subscription.isEnterprise) {
=======
    // Hide team tab if user doesn't have an active organization
    if (item.requiresTeam && !hasOrganization) {
>>>>>>> ee17cf46
      return false
    }

    return true
  })

  return (
    <div className='px-2 py-4'>
      {navigationItems.map((item) => (
        <div key={item.id} className='mb-1'>
          <button
            onClick={() => onSectionChange(item.id)}
            className={cn(
              'group flex h-9 w-full cursor-pointer items-center rounded-[8px] px-2 py-2 font-medium font-sans text-sm transition-colors',
              activeSection === item.id ? 'bg-muted' : 'hover:bg-muted'
            )}
          >
            <item.icon
              className={cn(
                'mr-2 h-[14px] w-[14px] flex-shrink-0 transition-colors',
                activeSection === item.id
                  ? 'text-foreground'
                  : 'text-muted-foreground group-hover:text-foreground'
              )}
            />
            <span
              className={cn(
                'min-w-0 flex-1 select-none truncate pr-1 text-left transition-colors',
                activeSection === item.id
                  ? 'text-foreground'
                  : 'text-muted-foreground group-hover:text-foreground'
              )}
            >
              {item.label}
            </span>
          </button>
        </div>
      ))}
    </div>
  )
}<|MERGE_RESOLUTION|>--- conflicted
+++ resolved
@@ -113,17 +113,12 @@
       return false
     }
 
-<<<<<<< HEAD
     if (item.id === 'subscription' || item.id === 'apikeys') {
       return false
     }
 
-    // Hide team tab if user doesn't have team or enterprise subscription
-    if (item.requiresTeam && !subscription.isTeam && !subscription.isEnterprise) {
-=======
     // Hide team tab if user doesn't have an active organization
     if (item.requiresTeam && !hasOrganization) {
->>>>>>> ee17cf46
       return false
     }
 
