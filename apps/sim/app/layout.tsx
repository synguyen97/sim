import type { Metadata, Viewport } from 'next'
import { PublicEnvScript } from 'next-runtime-env'
import { BrandedLayout } from '@/components/branded-layout'
import { generateThemeCSS } from '@/lib/branding/inject-theme'
import { generateBrandedMetadata, generateStructuredData } from '@/lib/branding/metadata'
import { createLogger } from '@/lib/logs/console/logger'
import { PostHogProvider } from '@/lib/posthog/provider'
import '@/app/globals.css'
import { HideNextJsToast } from './HideNextJsToast'

import { SessionProvider } from '@/lib/session/session-context'
import { ThemeProvider } from '@/app/theme-provider'
import { ZoomPrevention } from '@/app/zoom-prevention'

const logger = createLogger('RootLayout')

const BROWSER_EXTENSION_ATTRIBUTES = [
  'data-new-gr-c-s-check-loaded',
  'data-gr-ext-installed',
  'data-gr-ext-disabled',
  'data-grammarly',
  'data-fgm',
  'data-lt-installed',
]

if (typeof window !== 'undefined') {
  const originalError = console.error
  console.error = (...args) => {
    if (args[0].includes('Hydration')) {
      const isExtensionError = BROWSER_EXTENSION_ATTRIBUTES.some((attr) =>
        args.some((arg) => typeof arg === 'string' && arg.includes(attr))
      )

      if (!isExtensionError) {
        logger.error('Hydration Error', {
          details: args,
          componentStack: args.find(
            (arg) => typeof arg === 'string' && arg.includes('component stack')
          ),
        })
      }
    }
    originalError.apply(console, args)
  }
}

export const viewport: Viewport = {
  width: 'device-width',
  initialScale: 1,
  maximumScale: 1,
  userScalable: false,
  themeColor: [
    { media: '(prefers-color-scheme: light)', color: '#ffffff' },
    { media: '(prefers-color-scheme: dark)', color: '#0c0c0c' },
  ],
}

export const metadata: Metadata = generateBrandedMetadata()

export default function RootLayout({ children }: { children: React.ReactNode }) {
  const structuredData = generateStructuredData()
  const themeCSS = generateThemeCSS()

  return (
    <html lang='en' suppressHydrationWarning>
      <head>
        {/* Structured Data for SEO */}
        <script
          type='application/ld+json'
          dangerouslySetInnerHTML={{
            __html: JSON.stringify(structuredData),
          }}
        />

        {/* Theme CSS Override */}
        {themeCSS && (
          <style
            id='theme-override'
            dangerouslySetInnerHTML={{
              __html: themeCSS,
            }}
          />
        )}

        {/* Basic head hints that are not covered by the Metadata API */}
        <meta name='color-scheme' content='light dark' />
        <meta name='format-detection' content='telephone=no' />
        <meta httpEquiv='x-ua-compatible' content='ie=edge' />

        <PublicEnvScript />
      </head>
      <body suppressHydrationWarning>
<<<<<<< HEAD
        <ThemeProvider>
          <SessionProvider>
            <BrandedLayout>
              <HideNextJsToast />
              <ZoomPrevention />
              {children}
              {isHosted && (
                <>
                  <SpeedInsights />
                  <Analytics />
                </>
              )}
            </BrandedLayout>
          </SessionProvider>
        </ThemeProvider>
=======
        <PostHogProvider>
          <ThemeProvider>
            <SessionProvider>
              <BrandedLayout>
                <ZoomPrevention />
                {children}
              </BrandedLayout>
            </SessionProvider>
          </ThemeProvider>
        </PostHogProvider>
>>>>>>> 5d887fdc
      </body>
    </html>
  )
}<|MERGE_RESOLUTION|>--- conflicted
+++ resolved
@@ -90,34 +90,17 @@
         <PublicEnvScript />
       </head>
       <body suppressHydrationWarning>
-<<<<<<< HEAD
-        <ThemeProvider>
-          <SessionProvider>
-            <BrandedLayout>
-              <HideNextJsToast />
-              <ZoomPrevention />
-              {children}
-              {isHosted && (
-                <>
-                  <SpeedInsights />
-                  <Analytics />
-                </>
-              )}
-            </BrandedLayout>
-          </SessionProvider>
-        </ThemeProvider>
-=======
         <PostHogProvider>
           <ThemeProvider>
             <SessionProvider>
               <BrandedLayout>
+                <HideNextJsToast />
                 <ZoomPrevention />
                 {children}
               </BrandedLayout>
             </SessionProvider>
           </ThemeProvider>
         </PostHogProvider>
->>>>>>> 5d887fdc
       </body>
     </html>
   )
