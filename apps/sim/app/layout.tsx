--- conflicted
+++ resolved
@@ -125,21 +125,9 @@
       </head>
       <body suppressHydrationWarning>
         <ThemeProvider>
-<<<<<<< HEAD
-          <BrandedLayout>
-            <HideNextJsToast />
-            <ZoomPrevention />
-            {children}
-            {isHosted && (
-              <>
-                <SpeedInsights />
-                <Analytics />
-              </>
-            )}
-          </BrandedLayout>
-=======
           <SessionProvider>
             <BrandedLayout>
+              <HideNextJsToast />
               <ZoomPrevention />
               {children}
               {isHosted && (
@@ -150,7 +138,6 @@
               )}
             </BrandedLayout>
           </SessionProvider>
->>>>>>> ed9b9ad8
         </ThemeProvider>
       </body>
     </html>
