--- conflicted
+++ resolved
@@ -20,12 +20,8 @@
 }
 
 export function ChatHeader({ chatConfig, starCount }: ChatHeaderProps) {
-<<<<<<< HEAD
+  const brand = useBrandConfig()
   const primaryColor = chatConfig?.customizations?.primaryColor || '#ff9100'
-=======
-  const brand = useBrandConfig()
-  const primaryColor = chatConfig?.customizations?.primaryColor || 'var(--brand-primary-hex)'
->>>>>>> 5d887fdc
   const customImage = chatConfig?.customizations?.imageUrl || chatConfig?.customizations?.logoUrl
 
   return (
@@ -49,55 +45,32 @@
           </h2>
         </div>
       </div>
-<<<<<<< HEAD
-      <div className='flex items-center gap-2'>
-        <a
-          href='https://github.com/simstudioai/sim'
-          className='flex items-center gap-1 text-foreground'
-          aria-label='GitHub'
-          target='_blank'
-          rel='noopener noreferrer'
-        >
-          <GithubIcon className='h-5 w-5' />
-          <span className='hidden font-medium text-sm sm:inline-block'>{starCount}</span>
-        </a>
-        <a
-          href='https://app.buildnuggets.ai'
-          target='_blank'
-          rel='noopener noreferrer'
-          className='flex items-center rounded-md p-1 text-foreground/80 transition-colors duration-200 hover:text-foreground/100'
-        >
-          <div
-            className='flex h-7 w-7 items-center justify-center rounded-md'
-            style={{ backgroundColor: primaryColor }}
-=======
 
       {!brand.logoUrl && (
         <div className='flex items-center gap-[16px]'>
           <a
-            href='https://github.com/simstudioai/sim'
+            href='https://github.com/nuggetsstudioai/nuggets'
             target='_blank'
             rel='noopener noreferrer'
             className='flex items-center gap-2 text-[16px] text-muted-foreground transition-colors hover:text-foreground'
             aria-label={`GitHub repository - ${starCount} stars`}
->>>>>>> 5d887fdc
           >
             <GithubIcon className='h-[16px] w-[16px]' aria-hidden='true' />
             <span className={`${inter.className}`} aria-live='polite'>
               {starCount}
             </span>
           </a>
-          {/* Only show Sim logo if no custom branding is set */}
+          {/* Only show nuggets logo if no custom branding is set */}
 
           <Link
-            href='https://sim.ai'
+            href='https://nuggets.ai'
             target='_blank'
             rel='noopener noreferrer'
-            aria-label='Sim home'
+            aria-label='nuggets home'
           >
             <Image
               src='/logo/b&w/text/small.png'
-              alt='Sim - Workflows for LLMs'
+              alt='nuggets - Workflows for LLMs'
               width={29.869884}
               height={14.5656}
               className='h-[14.5656px] w-auto pb-[1px]'
