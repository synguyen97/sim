'use client'

import { useEffect, useState } from 'react'
import { useRouter } from 'next/navigation'
import { Button } from '@/components/ui/button'
import { useBrandConfig } from '@/lib/branding/branding'
import Nav from '@/app/(landing)/components/nav/nav'
import { inter } from '@/app/fonts/inter'
import { soehne } from '@/app/fonts/soehne/soehne'

interface ChatErrorStateProps {
  error: string
  starCount: string
}

export function ChatErrorState({ error, starCount }: ChatErrorStateProps) {
  const router = useRouter()
  const [buttonClass, setButtonClass] = useState('auth-button-gradient')
  const brandConfig = useBrandConfig()

  useEffect(() => {
    // Check if CSS variable has been customized
    const checkCustomBrand = () => {
      const computedStyle = getComputedStyle(document.documentElement)
      const brandAccent = computedStyle.getPropertyValue('--brand-accent-hex').trim()

      // Check if the CSS variable exists and is different from the default
      if (brandAccent && brandAccent !== '#6f3dfa') {
        setButtonClass('auth-button-custom')
      } else {
        setButtonClass('auth-button-gradient')
      }
    }

    checkCustomBrand()

    // Also check on window resize or theme changes
    window.addEventListener('resize', checkCustomBrand)
    const observer = new MutationObserver(checkCustomBrand)
    observer.observe(document.documentElement, {
      attributes: true,
      attributeFilter: ['style', 'class'],
    })

    return () => {
      window.removeEventListener('resize', checkCustomBrand)
      observer.disconnect()
    }
  }, [])

  return (
<<<<<<< HEAD
    <div className='flex min-h-screen items-center justify-center bg-gray-50'>
      <div className='mx-auto max-w-md rounded-xl bg-white p-6 shadow-md'>
        <div className='mb-2 flex items-center justify-between'>
          <a href='https://app.buildnuggets.ai' target='_blank' rel='noopener noreferrer'>
            <svg
              width='32'
              height='32'
              viewBox='0 0 50 50'
              fill='none'
              xmlns='http://www.w3.org/2000/svg'
              className='rounded-[6px]'
            >
              <rect width='50' height='50' fill='#ff9100' />
              <path
                d='M34.1455 20.0728H16.0364C12.7026 20.0728 10 22.7753 10 26.1091V35.1637C10 38.4975 12.7026 41.2 16.0364 41.2H34.1455C37.4792 41.2 40.1818 38.4975 40.1818 35.1637V26.1091C40.1818 22.7753 37.4792 20.0728 34.1455 20.0728Z'
                fill='#ff9100'
                stroke='white'
                strokeWidth='3.5'
                strokeLinecap='round'
                strokeLinejoin='round'
              />
              <path
                d='M25.0919 14.0364C26.7588 14.0364 28.1101 12.6851 28.1101 11.0182C28.1101 9.35129 26.7588 8 25.0919 8C23.425 8 22.0737 9.35129 22.0737 11.0182C22.0737 12.6851 23.425 14.0364 25.0919 14.0364Z'
                fill='#ff9100'
                stroke='white'
                strokeWidth='4'
                strokeLinecap='round'
                strokeLinejoin='round'
              />
              <path
                d='M25.0915 14.856V19.0277V14.856ZM20.5645 32.1398V29.1216V32.1398ZM29.619 29.1216V32.1398V29.1216Z'
                fill='#ff9100'
              />
              <path
                d='M25.0915 14.856V19.0277M20.5645 32.1398V29.1216M29.619 29.1216V32.1398'
                stroke='white'
                strokeWidth='4'
                strokeLinecap='round'
                strokeLinejoin='round'
              />
              <circle cx='25' cy='11' r='2' fill='#ff9100' />
            </svg>
          </a>
          <ChatHeader chatConfig={null} starCount={starCount} />
=======
    <div className='min-h-screen bg-white'>
      <Nav variant='auth' />
      <div className='flex min-h-[calc(100vh-120px)] items-center justify-center px-4'>
        <div className='w-full max-w-[410px]'>
          <div className='flex flex-col items-center justify-center'>
            {/* Error content */}
            <div className='space-y-1 text-center'>
              <h1
                className={`${soehne.className} font-medium text-[32px] text-black tracking-tight`}
              >
                Chat Unavailable
              </h1>
              <p className={`${inter.className} font-[380] text-[16px] text-muted-foreground`}>
                {error}
              </p>
            </div>

            {/* Action button - matching login form */}
            <div className='mt-8 w-full'>
              <Button
                type='button'
                onClick={() => router.push('/workspace')}
                className={`${buttonClass} flex w-full items-center justify-center gap-2 rounded-[10px] border font-medium text-[15px] text-white transition-all duration-200`}
              >
                Return to Workspace
              </Button>
            </div>
          </div>
>>>>>>> 5d887fdc
        </div>
      </div>
      <div
        className={`${inter.className} auth-text-muted fixed right-0 bottom-0 left-0 z-50 pb-8 text-center font-[340] text-[13px] leading-relaxed`}
      >
        Need help?{' '}
        <a
          href={`mailto:${brandConfig.supportEmail}`}
          className='auth-link underline-offset-4 transition hover:underline'
        >
          Contact support
        </a>
      </div>
    </div>
  )
}<|MERGE_RESOLUTION|>--- conflicted
+++ resolved
@@ -49,52 +49,6 @@
   }, [])
 
   return (
-<<<<<<< HEAD
-    <div className='flex min-h-screen items-center justify-center bg-gray-50'>
-      <div className='mx-auto max-w-md rounded-xl bg-white p-6 shadow-md'>
-        <div className='mb-2 flex items-center justify-between'>
-          <a href='https://app.buildnuggets.ai' target='_blank' rel='noopener noreferrer'>
-            <svg
-              width='32'
-              height='32'
-              viewBox='0 0 50 50'
-              fill='none'
-              xmlns='http://www.w3.org/2000/svg'
-              className='rounded-[6px]'
-            >
-              <rect width='50' height='50' fill='#ff9100' />
-              <path
-                d='M34.1455 20.0728H16.0364C12.7026 20.0728 10 22.7753 10 26.1091V35.1637C10 38.4975 12.7026 41.2 16.0364 41.2H34.1455C37.4792 41.2 40.1818 38.4975 40.1818 35.1637V26.1091C40.1818 22.7753 37.4792 20.0728 34.1455 20.0728Z'
-                fill='#ff9100'
-                stroke='white'
-                strokeWidth='3.5'
-                strokeLinecap='round'
-                strokeLinejoin='round'
-              />
-              <path
-                d='M25.0919 14.0364C26.7588 14.0364 28.1101 12.6851 28.1101 11.0182C28.1101 9.35129 26.7588 8 25.0919 8C23.425 8 22.0737 9.35129 22.0737 11.0182C22.0737 12.6851 23.425 14.0364 25.0919 14.0364Z'
-                fill='#ff9100'
-                stroke='white'
-                strokeWidth='4'
-                strokeLinecap='round'
-                strokeLinejoin='round'
-              />
-              <path
-                d='M25.0915 14.856V19.0277V14.856ZM20.5645 32.1398V29.1216V32.1398ZM29.619 29.1216V32.1398V29.1216Z'
-                fill='#ff9100'
-              />
-              <path
-                d='M25.0915 14.856V19.0277M20.5645 32.1398V29.1216M29.619 29.1216V32.1398'
-                stroke='white'
-                strokeWidth='4'
-                strokeLinecap='round'
-                strokeLinejoin='round'
-              />
-              <circle cx='25' cy='11' r='2' fill='#ff9100' />
-            </svg>
-          </a>
-          <ChatHeader chatConfig={null} starCount={starCount} />
-=======
     <div className='min-h-screen bg-white'>
       <Nav variant='auth' />
       <div className='flex min-h-[calc(100vh-120px)] items-center justify-center px-4'>
@@ -123,7 +77,6 @@
               </Button>
             </div>
           </div>
->>>>>>> 5d887fdc
         </div>
       </div>
       <div
