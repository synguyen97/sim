'use client'

import { useEffect } from 'react'
import Link from 'next/link'
import { getEnv } from '@/lib/env'
import { LegalLayout } from '@/app/(landing)/components'

export default function PrivacyPolicy() {
  useEffect(() => {
    const privacyUrl = getEnv('NEXT_PUBLIC_PRIVACY_URL')
    if (privacyUrl?.startsWith('http')) {
      window.location.href = privacyUrl
    }
  }, [])
  return (
    <LegalLayout title='Privacy Policy'>
      <section>
        <p className='mb-4'>Last Updated: October 11, 2025</p>
        <p>
<<<<<<< HEAD
          This Privacy Policy describes how your personal information is collected, used, and shared
          when you visit or use nuggets ("the Service", "we", "us", or "our").
=======
          This Privacy Policy describes how Sim ("we", "us", "our", or "the Service") collects,
          uses, discloses, and protects personal data — including data obtained from Google APIs
          (including Google Workspace APIs) — and your rights and controls regarding that data.
>>>>>>> 219a065a
        </p>
        <p className='mt-4'>
          By using or accessing the Service, you confirm that you have read and understood this
          Privacy Policy, and you consent to the collection, use, and disclosure of your information
          as described herein.
        </p>
      </section>

      <section>
        <h2 className='mb-4 font-semibold text-2xl'>Interpretation and Definitions</h2>
        <h3 className='mb-2 font-medium text-xl'>Interpretation</h3>
        <p className='mb-4'>
          Under the following conditions, the meanings of words with capitalized first letters are
          defined. The following definitions have the same meaning whether they are written in
          singular or plural form.
        </p>

        <h3 className='mb-2 font-medium text-xl'>Definitions</h3>
        <p className='mb-4'>For the purposes of this Privacy Policy:</p>
        <ul className='mb-4 list-disc space-y-2 pl-6'>
          <li>
            <strong>Application</strong> or <strong>Service</strong> means the Sim web or mobile
            application or related services.
          </li>
          <li>
            <strong>Account</strong> means a unique account created for You to access our Service or
            parts of our Service.
          </li>
          <li>
            <strong>Affiliate</strong> means an entity that controls, is controlled by or is under
            common control with a party, where "control" means ownership of 50% or more of the
            shares, equity interest or other securities entitled to vote for election of directors
            or other managing authority.
          </li>
          <li>
            <strong>Business</strong>, for the purpose of the CCPA (California Consumer Privacy
            Act), refers to the Company as the legal entity that collects Consumers' personal
            information and determines the purposes and means of the processing of Consumers'
            personal information, or on behalf of which such information is collected and that
            alone, or jointly with others, determines the purposes and means of the processing of
            consumers' personal information, that does business in the State of California.
          </li>
          <li>
            <strong>Company</strong> (referred to as either "the Company", "We", "Us" or "Our" in
            this Agreement) refers to nuggets. For the purpose of the GDPR, the Company is the Data
            Controller.
          </li>
          <li>
            <strong>Cookies</strong> are small files that are placed on Your computer, mobile device
            or any other device by a website, containing the details of Your browsing history on
            that website among its many uses.
          </li>
          <li>
            <strong>Country</strong> refers to: Quebec, Canada
          </li>
          <li>
            <strong>Data Controller</strong>, for the purposes of the GDPR (General Data Protection
            Regulation), refers to the Company as the legal person which alone or jointly with
            others determines the purposes and means of the processing of Personal Data.
          </li>
          <li>
            <strong>Device</strong> means any device that can access the Service such as a computer,
            a cellphone or a digital tablet.
          </li>
          <li>
            <strong>Do Not Track (DNT)</strong> is a concept that has been promoted by US regulatory
            authorities, in particular the U.S. Federal Trade Commission (FTC), for the Internet
            industry to develop and implement a mechanism for allowing internet users to control the
            tracking of their online activities across websites.
          </li>
          <li>
            <strong>Personal Data</strong> (or "Personal Information") is any information that
            relates to an identified or identifiable individual. For the purposes for GDPR, Personal
            Data means any information relating to You such as a name, an identification number,
            location data, online identifier or to one or more factors specific to the physical,
            physiological, genetic, mental, economic, cultural or social identity. For the purposes
            of the CCPA, Personal Data means any information that identifies, relates to, describes
            or is capable of being associated with, or could reasonably be linked, directly or
            indirectly, with You.
          </li>
          <li>
            <strong>Google Data</strong> means any data, content, or metadata obtained via Google
            APIs (including Google Workspace APIs).
          </li>
          <li>
            <strong>Generalized AI/ML model</strong> means an AI or ML model intended to be broadly
            trained across multiple users, not specific to a single user's data or behavior.
          </li>
          <li>
            <strong>User-facing features</strong> means features directly visible or used by the
            individual user through the app UI.
          </li>
          <li>
            <strong>Sale</strong>, for the purpose of the CCPA (California Consumer Privacy Act),
            means selling, renting, releasing, disclosing, disseminating, making available,
            transferring, or otherwise communicating orally, in writing, or by electronic or other
            means, a Consumer's Personal information to another business or a third party for
            monetary or other valuable consideration.
          </li>
          <li>
            <strong>Service Provider</strong> means any natural or legal person who processes the
            data on behalf of the Company. It refers to third-party companies or individuals
            employed by the Company to facilitate the Service, to provide the Service on behalf of
            the Company, to perform services related to the Service or to assist the Company in
            analyzing how the Service is used. For the purpose of the GDPR, Service Providers are
            considered Data Processors.
          </li>
          <li>
            <strong>Third-party Social Media Service</strong> refers to any website or any social
            network website through which a User can log in or create an account to use the Service.
          </li>
          <li>
            <strong>Usage Data</strong> refers to data collected automatically, either generated by
            the use of the Service or from the Service infrastructure itself (for example, the
            duration of a page visit).
          </li>
          <li>
            <strong>Website</strong> refers to nuggets, accessible from nuggets.ai
          </li>
          <li>
            <strong>You</strong> means the individual accessing or using the Service, or the
            company, or other legal entity on behalf of which such individual is accessing or using
            the Service, as applicable. Under GDPR (General Data Protection Regulation), You can be
            referred to as the Data Subject or as the User as you are the individual using the
            Service.
          </li>
        </ul>
      </section>

      <section>
        <h2 className='mb-4 font-semibold text-2xl'>1. Information We Collect</h2>
        <h3 className='mb-2 font-medium text-xl'>Personal Data You Provide</h3>
        <p className='mb-4'>
          When you sign up, link accounts, or use features, you may provide Personal Data such as:
        </p>
        <ul className='mb-4 list-disc space-y-2 pl-6'>
          <li>Name and email address</li>
          <li>Phone number and mailing address</li>
          <li>Profile picture, settings, and preferences</li>
          <li>Content you upload (e.g., documents, files) within Sim</li>
          <li>Any data you explicitly input or connect, including via Google integrations</li>
        </ul>

        <h3 className='mb-2 font-medium text-xl'>Google Data via API Scopes</h3>
        <p className='mb-4'>
          If you choose to connect your Google account (e.g., Google Workspace, Gmail, Drive,
          Calendar, Contacts), we may request specific scopes. Types of Google Data we may access
          include:
        </p>
        <ul className='mb-4 list-disc space-y-2 pl-6'>
          <li>Basic profile (name, email)</li>
          <li>Drive files and documents</li>
          <li>Calendar events</li>
          <li>Contacts</li>
          <li>Gmail messages (only if explicitly requested for a specific feature)</li>
          <li>Other Google Workspace content or metadata as needed per feature</li>
        </ul>
        <p className='mb-4'>
          We only request the minimal scopes necessary for the features you enable. We do not
          request scopes for unimplemented features.
        </p>

        <h3 className='mb-2 font-medium text-xl'>Usage Data</h3>
        <p className='mb-4'>
          We may also collect information on how the Service is accessed and used ("Usage Data").
          This Usage Data may include information such as your computer's Internet Protocol address
          (e.g. IP address), browser type, browser version, the pages of our Service that you visit,
          the time and date of your visit, the time spent on those pages, unique device identifiers
          and other diagnostic data.
        </p>
        <p className='mb-4'>
          When You access the Service by or through a mobile device, We may collect certain
          information automatically, including, but not limited to, the type of mobile device You
          use, Your mobile device unique ID, the IP address of Your mobile device, Your mobile
          operating system, the type of mobile Internet browser You use, unique device identifiers
          and other diagnostic data.
        </p>
        <p className='mb-4'>
          We may also collect information that Your browser sends whenever You visit our Service or
          when You access the Service by or through a mobile device.
        </p>

        <h3 className='mb-2 font-medium text-xl'>Tracking & Cookies Data</h3>
        <p className='mb-4'>
          We use cookies and nuggetsilar tracking technologies to track the activity on our Service and
          hold certain information.
        </p>
        <p className='mb-4'>
          Cookies are files with small amount of data which may include an anonymous unique
          identifier. Cookies are sent to your browser from a website and stored on your device.
          Tracking technologies also used are beacons, tags, and scripts to collect and track
          information and to improve and analyze our Service.
        </p>
        <p>
          You can instruct your browser to refuse all cookies or to indicate when a cookie is being
          sent. However, if you do not accept cookies, you may not be able to use some portions of
          our Service.
        </p>
      </section>

      <section>
        <h2 className='mb-4 font-semibold text-2xl'>2. How We Use Your Information</h2>
        <p className='mb-4'>We use the collected data for various purposes:</p>
        <ul className='list-disc space-y-2 pl-6'>
          <li>To provide and maintain our Service</li>
          <li>To notify you about changes to our Service</li>
          <li>
            To allow you to participate in interactive features of our Service when you choose to do
            so
          </li>
          <li>To provide customer care and support</li>
          <li>To provide analysis or valuable information so that we can improve the Service</li>
          <li>To monitor the usage of the Service</li>
          <li>To detect, prevent and address technical issues</li>
          <li>To manage Your Account</li>
          <li>For the performance of a contract</li>
          <li>
            To contact You by email, telephone calls, SMS, or other equivalent forms of electronic
            communication
          </li>
          <li>
            To enable and support user-enabled integrations with Google services (e.g., syncing
            files or calendar) and provide personalization, suggestions, and user-specific
            automation for that individual user.
          </li>
          <li>
            To detect and prevent fraud, abuse, or security incidents and to comply with legal
            obligations.
          </li>
        </ul>
        <p className='mt-4'>
          <strong>Importantly:</strong> any Google Data used within Sim is used only for features
          tied to that specific user (user-facing features), and <strong>never</strong> for
          generalized AI/ML training or shared model improvement across users.
        </p>
      </section>

      <section>
        <h2 className='mb-4 font-semibold text-2xl'>3. Transfer Of Data</h2>
        <p className='mb-4'>
          Your information, including Personal Information, may be transferred to — and maintained
          on — computers located outside of your state, province, country or other governmental
          jurisdiction where the data protection laws may differ than those from your jurisdiction.
        </p>
        <p className='mb-4'>
          If you are located outside United States and choose to provide information to us, please
          note that we transfer the data, including Personal Information, to United States and
          process it there.
        </p>
        <p>
          Your consent to this Privacy Policy followed by your submission of such information
          represents your agreement to that transfer.
        </p>
      </section>

      <section>
        <h2 className='mb-4 font-semibold text-2xl'>4. Disclosure Of Data</h2>

        <h3 className='mb-2 font-medium text-xl'>Business Transactions</h3>
        <p className='mb-4'>
          If the Company is involved in a merger, acquisition or asset sale, Your Personal Data may
          be transferred. We will provide notice before Your Personal Data is transferred and
          becomes subject to a different Privacy Policy.
        </p>

        <h3 className='mb-2 font-medium text-xl'>Law Enforcement</h3>
        <p className='mb-4'>
          Under certain circumstances, the Company may be required to disclose Your Personal Data if
          required to do so by law or in response to valid requests by public authorities (e.g. a
          court or a government agency).
        </p>

        <h3 className='mb-2 font-medium text-xl'>Legal Requirements</h3>
        <p className='mb-4'>
          nuggets may disclose your Personal Information in the good faith belief that such action is
          necessary to:
        </p>
        <ul className='list-disc space-y-2 pl-6'>
          <li>To comply with a legal obligation</li>
          <li>To protect and defend the rights or property of nuggets</li>
          <li>To prevent or investigate possible wrongdoing in connection with the Service</li>
          <li>To protect the personal safety of users of the Service or the public</li>
          <li>To protect against legal liability</li>
        </ul>
      </section>

      <section>
        <h2 className='mb-4 font-semibold text-2xl'>5. Security Of Data</h2>
        <p className='mb-4'>
          The security of your data is important to us, but remember that no method of transmission
          over the Internet, or method of electronic storage is 100% secure. While we strive to use
          commercially acceptable means to protect your Personal Information, we cannot guarantee
          its absolute security.
        </p>
      </section>

      <section>
        <h2 className='mb-4 font-semibold text-2xl'>6. Service Providers</h2>
        <p className='mb-4'>
          We may employ third party companies and individuals to facilitate our Service ("Service
          Providers"), to provide the Service on our behalf, to perform Service-related services or
          to assist us in analyzing how our Service is used.
        </p>
        <p>
          These third parties have access to your Personal Information only to perform these tasks
          on our behalf and are obligated not to disclose or use it for any other purpose.
        </p>
      </section>

      <section>
        <h2 className='mb-4 font-semibold text-2xl'>7. Analytics</h2>
        <p className='mb-4'>
<<<<<<< HEAD
          We may use third-party Service Providers to monitor and analyze the use of our Service.
        </p>
        <h3 className='mb-2 font-medium text-xl'>Google Analytics</h3>
        <p className='mb-4'>
          Google Analytics is a web analytics service offered by Google that tracks and reports
          website traffic. Google uses the data collected to track and monitor the use of our
          Service. This data is shared with other Google services. Google may use the collected data
          to contextualize and personalize the ads of its own advertising network.
        </p>
        <p className='mb-4'>
          You can opt-out of having made your activity on the Service available to Google Analytics
          by installing the Google Analytics opt-out browser add-on. The add-on prevents the Google
          Analytics JavaScript (ga.js, analytics.js, and dc.js) from sharing information with Google
          Analytics about visits activity.
        </p>
        <p>
          For more information on the privacy practices of Google, please visit the Google Privacy &
          Terms web page:{' '}
          <Link
            href='https://policies.google.com/privacy?hl=en'
            className='text-[var(--brand-primary-hex)] underline hover:text-[#ff9100]'
            target='_blank'
            rel='noopener noreferrer'
          >
            https://policies.google.com/privacy
          </Link>
=======
          We may aggregate or anonymize non-Google data (not tied to personal identity) for internal
          analytics, product improvement, usage trends, or performance monitoring. This data cannot
          be tied back to individual users and is not used for generalized AI/ML training with
          Google Data.
>>>>>>> 219a065a
        </p>
      </section>

      <section>
        <h2 className='mb-4 font-semibold text-2xl'>8. Behavioral Remarketing</h2>
        <p className='mb-4'>
          The Company uses remarketing services to advertise on third party websites to You after
          You visited our Service. We and Our third-party vendors use cookies to inform, optimize
          and serve ads based on Your past visits to our Service.
        </p>
        <h3 className='mb-2 font-medium text-xl'>Google Ads (AdWords)</h3>
        <p className='mb-4'>
          Google Ads remarketing service is provided by Google Inc. You can opt-out of Google
          Analytics for Display Advertising and customize the Google Display Network ads by visiting
          the Google Ads Settings page.
        </p>

        <h3 className='mb-2 font-medium text-xl'>Twitter</h3>
        <p className='mb-4'>
          Twitter remarketing service is provided by Twitter Inc. You can opt-out from Twitter's
          interest-based ads by following their instructions.
        </p>

        <h3 className='mb-2 font-medium text-xl'>Facebook</h3>
        <p className='mb-4'>
          Facebook remarketing service is provided by Facebook Inc. You can learn more about
          interest-based advertising from Facebook by visiting their Privacy Policy.
        </p>
      </section>

      <section>
        <h2 className='mb-4 font-semibold text-2xl'>9. Payments</h2>
        <p className='mb-4'>
          We may provide paid products and/or services within the Service. In that case, we may use
          third-party services for payment processing (e.g. payment processors).
        </p>
        <p className='mb-4'>
          We will not store or collect Your payment card details. That information is provided
          directly to Our third-party payment processors whose use of Your personal information is
          governed by their Privacy Policy. These payment processors adhere to the standards set by
          PCI-DSS as managed by the PCI Security Standards Council, which is a joint effort of
          brands like Visa, Mastercard, American Express and Discover. PCI-DSS requirements help
          ensure the secure handling of payment information.
        </p>
        <h3 className='mb-2 font-medium text-xl'>Payment processors we work with:</h3>
        <ul className='mb-4 list-disc space-y-2 pl-6'>
          <li>Stripe</li>
        </ul>
      </section>

      <section>
        <h2 className='mb-4 font-semibold text-2xl'>
          10. Use of Google / Workspace APIs & Data — Limited Use
        </h2>
        <h3 className='mb-2 font-medium text-xl'>Affirmative Statement & Compliance</h3>
        <p className='mb-4'>
          Sim’s use, storage, processing, and transfer of Google Data (raw or derived) strictly
          adheres to the Google API Services User Data Policy, including the Limited Use
          requirements, and to the Google Workspace API user data policy (when applicable). We
          explicitly affirm that:
        </p>
        <ul className='mb-4 list-disc space-y-2 pl-6'>
          <li>
            Sim does not use, transfer, or allow Google Data to be used to train, improve, or
            develop generalized or non-personalized AI/ML models.
          </li>
          <li>
            Any processing of Google Data is limited to providing or improving user-facing features
            visible in the app UI.
          </li>
          <li>
            We do not allow third parties to access Google Data for purposes of training or model
            improvement.
          </li>
          <li>Transfers of Google Data are disallowed except in limited permitted cases.</li>
        </ul>

        <h3 className='mb-2 font-medium text-xl'>Permitted Transfers & Data Use</h3>
        <p className='mb-4'>
          We may only transfer Google Data (raw or derived) to third parties under the following
          limited conditions and always aligned with user disclosures and consent:
        </p>
        <ul className='mb-4 list-disc space-y-2 pl-6'>
          <li>To provide or improve user-facing features (with the user's explicit consent)</li>
          <li>For security, abuse investigation, or system integrity</li>
          <li>To comply with laws or legal obligations</li>
          <li>
            As part of a merger, acquisition, divestiture, or sale of assets, with explicit user
            consent
          </li>
        </ul>

        <h3 className='mb-2 font-medium text-xl'>Human Access Restrictions</h3>
        <p className='mb-4'>
<<<<<<< HEAD
          nuggets's use and transfer to any other app of information received from Google APIs will
          adhere to Google API Services User Data Policy, including the Limited Use requirements.
=======
          We restrict human review of Google Data strictly. No employee, contractor, or agent may
          view Google Data unless one of the following is true:
        </p>
        <ul className='mb-4 list-disc space-y-2 pl-6'>
          <li>
            The user gave explicit, documented consent to view specific items (e.g., "Let customer
            support view this email/file").
          </li>
          <li>It is necessary for security, abuse investigation, or legal process.</li>
          <li>
            Data is aggregated, anonymized, and used for internal operations only (without
            re-identification).
          </li>
        </ul>

        <h3 className='mb-2 font-medium text-xl'>Scope Minimization & Justification</h3>
        <p className='mb-4'>
          We only request scopes essential to features you opt into; we do not request broad or
          unused permissions. For each Google API scope we request, we maintain internal
          documentation justifying why that scope is needed and why narrower scopes are
          insufficient. Where possible, we follow incremental authorization and request additional
          scopes only when needed in context.
        </p>

        <h3 className='mb-2 font-medium text-xl'>Secure Handling & Storage</h3>
        <ul className='mb-4 list-disc space-y-2 pl-6'>
          <li>Google Data is encrypted in transit (TLS/HTTPS) and at rest.</li>
          <li>Access controls, role-based permissions, logging, and auditing protect data.</li>
          <li>
            OAuth tokens and credentials are stored securely (e.g., encrypted vault, hardware or
            secure key management).
          </li>
          <li>We regularly review security practices and infrastructure.</li>
          <li>
            If a security incident affects Google Data, we will notify Google as required and
            cooperate fully.
          </li>
        </ul>

        <h3 className='mb-2 font-medium text-xl'>Retention & Deletion</h3>
        <p className='mb-4'>We retain data only as long as necessary for the purposes disclosed:</p>
        <ul className='mb-4 list-disc space-y-2 pl-6'>
          <li>
            <strong>Account Data:</strong> Retained during active account + 30 days after deletion
            request
          </li>
          <li>
            <strong>Google API Data:</strong> Retained during feature use + 7 days after revocation
            or account deletion
          </li>
          <li>
            <strong>Usage Logs:</strong> 90 days for analytics; up to 1 year for security
            investigations
          </li>
          <li>
            <strong>Transaction Records:</strong> Up to 7 years for legal and tax compliance
          </li>
        </ul>
        <p className='mb-4'>
          When you revoke access, delete your account, or stop using a feature, we remove associated
          data within the timeframes above. You may request deletion via in-app settings or by
          contacting us; we will comply promptly.
>>>>>>> 219a065a
        </p>
      </section>

      <section>
        <h2 className='mb-4 font-semibold text-2xl'>11. Links To Other Sites</h2>
        <p className='mb-4'>
          Our Service may contain links to other sites that are not operated by us. If you click on
          a third party link, you will be directed to that third party's site. We strongly advise
          you to review the Privacy Policy of every site you visit.
        </p>
        <p>
          We have no control over and assume no responsibility for the content, privacy policies or
          practices of any third party sites or services.
        </p>
      </section>

      <section>
        <h2 className='mb-4 font-semibold text-2xl'>12. Children's Privacy</h2>
        <p className='mb-4'>
          Our Service does not address anyone under the age of 18 ("Children").
        </p>
        <p className='mb-4'>
          We do not knowingly collect personally identifiable information from anyone under the age
          of 18. If you are a parent or guardian and you are aware that your Children has provided
          us with Personal Information, please contact us. If we become aware that we have collected
          Personal Information from children without verification of parental consent, we take steps
          to remove that information from our servers.
        </p>
      </section>

      <section>
        <h2 className='mb-4 font-semibold text-2xl'>13. Changes To This Privacy Policy</h2>
        <p className='mb-4'>
          We may update our Privacy Policy from time to time. We will notify you of any changes by
          posting the new Privacy Policy on this page.
        </p>
        <p className='mb-4'>
          We will let you know via email and/or a prominent notice on our Service, prior to the
          change becoming effective and update the "Last updated" date at the top of this Privacy
          Policy.
        </p>
        <p>
          You are advised to review this Privacy Policy periodically for any changes. Changes to
          this Privacy Policy are effective when they are posted on this page.
        </p>
      </section>

      <section>
        <h2 className='mb-4 font-semibold text-2xl'>
          14. Your Data Protection Rights Under General Data Protection Regulation (GDPR)
        </h2>
        <p className='mb-4'>
          If you are a resident of the European Economic Area (EEA), you have certain data
          protection rights. nuggets aims to take reasonable steps to allow you to correct, amend,
          delete, or limit the use of your Personal Information.
        </p>
        <p className='mb-4'>
          If you wish to be informed what Personal Information we hold about you and if you want it
          to be removed from our systems, please contact us.
        </p>
        <p className='mb-4'>
          In certain circumstances, you have the following data protection rights:
        </p>
        <ul className='mb-4 list-disc space-y-2 pl-6'>
          <li>The right to access, update or to delete the information we have on you.</li>
          <li>
            The right of rectification. You have the right to have your information rectified if
            that information is inaccurate or incomplete.
          </li>
          <li>
            The right to object. You have the right to object to our processing of your Personal
            Information.
          </li>
          <li>
            The right of restriction. You have the right to request that we restrict the processing
            of your personal information.
          </li>
          <li>
            The right to data portability. You have the right to be provided with a copy of the
            information we have on you in a structured, machine-readable and commonly used format.
          </li>
          <li>
            The right to withdraw consent. You also have the right to withdraw your consent at any
            time where nuggets relied on your consent to process your personal information.
          </li>
        </ul>
        <p className='mb-4'>
          Please note that we may ask you to verify your identity before responding to such
          requests.
        </p>
        <p className='mb-4 border-[var(--brand-primary-hex)] border-l-4 bg-[var(--brand-primary-hex)]/10 p-3'>
          You have the right to complain to a Data Protection Authority about our collection and use
          of your Personal Information. For more information, please contact your local data
          protection authority in the European Economic Area (EEA).
        </p>
      </section>

      <section>
        <h2 className='mb-4 font-semibold text-2xl'>15. California Privacy Rights</h2>
        <p className='mb-4'>
          If you are a California resident, you have specific rights under the California Consumer
          Privacy Act (CCPA) and California Privacy Rights Act (CPRA), including the right to know
          what personal information we collect, the right to delete your information, and the right
          to opt-out of the sale or sharing of your personal information.
        </p>

        <h3 className='mb-2 font-medium text-xl'>Do Not Sell or Share My Personal Information</h3>
        <p className='mb-4'>
          We do not sell your personal information for monetary consideration. However, some data
          sharing practices (such as analytics or advertising services) may be considered a "sale"
          or "share" under CCPA/CPRA. You have the right to opt-out of such data sharing. To
          exercise this right, contact us at{' '}
          <Link
            href='mailto:privacy@sim.ai'
            className='text-[var(--brand-primary-hex)] underline hover:text-[var(--brand-primary-hover-hex)]'
          >
            privacy@sim.ai
          </Link>
          .
        </p>

        <h3 className='mb-2 font-medium text-xl'>Global Privacy Control (GPC)</h3>
        <p className='mb-4'>
          We recognize and honor Global Privacy Control (GPC) signals. When your browser sends a GPC
          signal, we will treat it as a valid request to opt-out of the sale or sharing of your
          personal information.
        </p>

        <h3 className='mb-2 font-medium text-xl'>Shine The Light Law</h3>
        <p className='mb-4'>
          California Civil Code Section 1798.83 permits California residents to request information
          about categories of personal information we disclosed to third parties for direct
          marketing purposes in the preceding calendar year.
        </p>
        <p>
          To make a request under CCPA or the Shine The Light law, please submit your request using
          the contact information provided below.
        </p>
      </section>

      <section>
        <h2 className='mb-4 font-semibold text-2xl'>16. Vulnerability Disclosure Policy</h2>

        <h3 className='mb-2 font-medium text-xl'>Introduction</h3>
        <p className='mb-4'>
          nuggets is dedicated to preserving data security by preventing unauthorized disclosure of
          information. This policy was created to provide security researchers with instructions for
          conducting vulnerability discovery activities and to provide information on how to report
          vulnerabilities that have been discovered. This policy explains which systems and sorts of
          activity are covered, how to send vulnerability reports, and how long we require you to
          wait before publicly reporting vulnerabilities identified.
        </p>

        <h3 className='mb-2 font-medium text-xl'>Guidelines</h3>
        <p className='mb-4'>We request that you:</p>
        <ul className='mb-4 list-disc space-y-2 pl-6'>
          <li>
            Notify us as soon as possible after you discover a real or potential security issue.
          </li>
          <li>
            Provide us a reasonable amount of time to resolve the issue before you disclose it
            publicly.
          </li>
          <li>
            Make every effort to avoid privacy violations, degradation of user experience,
            disruption to production systems, and destruction or manipulation of data.
          </li>
          <li>
            Only use exploits to the extent necessary to confirm a vulnerability's presence. Do not
            use an exploit to compromise or obtain data, establish command line access and/or
            persistence, or use the exploit to "pivot" to other systems.
          </li>
          <li>
            Once you've established that a vulnerability exists or encounter any sensitive data
            (including personal data, financial information, or proprietary information or trade
            secrets of any party), you must stop your test, notify us immediately, and keep the data
            strictly confidential.
          </li>
          <li>Do not submit a high volume of low-quality reports.</li>
        </ul>

        <h3 className='mb-2 font-medium text-xl'>Authorization</h3>
        <p className='mb-4'>
          Security research carried out in conformity with this policy is deemed permissible. We'll
          work with you to swiftly understand and fix the problem, and nuggets will not suggest or
          pursue legal action in connection with your study.
        </p>

        <h3 className='mb-2 font-medium text-xl'>Scope</h3>
        <p className='mb-4'>This policy applies to the following systems and services:</p>
        <ul className='mb-4 list-disc space-y-2 pl-6'>
          <li>nuggets.ai website</li>
          <li>nuggets web application</li>
          <li>nuggets API services</li>
        </ul>
        <p className='mb-4'>
          Any service that isn't explicitly specified above, such as related services, is out of
          scope and isn't allowed to be tested. Vulnerabilities discovered in third-party solutions
          nuggets interacts with are not covered by this policy and should be reported directly to the
          solution vendor in accordance with their disclosure policy (if any). Before beginning your
          inquiry, email us at{' '}
          <Link
            href='mailto:security@nuggets.ai'
            className='text-[var(--brand-primary-hex)] underline hover:text-[#ff9100]'
          >
            security@nuggets.ai
          </Link>{' '}
          if you're unsure whether a system or endpoint is in scope.
        </p>

        <h3 className='mb-2 font-medium text-xl'>Types of testing</h3>
        <p className='mb-4'>The following test types are not authorized:</p>
        <ul className='mb-4 list-disc space-y-2 pl-6'>
          <li>Network denial of service (DoS or DDoS) tests</li>
          <li>
            Physical testing (e.g., office access, open doors, tailgating), social engineering
            (e.g., phishing, vishing), or any other non-technical vulnerability testing
          </li>
        </ul>

        <h3 className='mb-2 font-medium text-xl'>Reporting a vulnerability</h3>
        <p className='mb-4'>
          To report any security flaws, send an email to{' '}
          <Link
            href='mailto:security@nuggets.ai'
            className='text-[var(--brand-primary-hex)] underline hover:text-[#ff9100]'
          >
            security@nuggets.ai
          </Link>
          . The next business day, we'll acknowledge receipt of your vulnerability report and keep
          you updated on our progress. Reports can be anonymously submitted.
        </p>

        <h3 className='mb-2 font-medium text-xl'>Desirable information</h3>
        <p className='mb-4'>
          In order to process and react to a vulnerability report, we recommend to include the
          following information:
        </p>
        <ul className='mb-4 list-disc space-y-2 pl-6'>
          <li>Vulnerability description</li>
          <li>Place of discovery</li>
          <li>Potential Impact</li>
          <li>
            Steps required to reproduce a vulnerability (include scripts and screenshots if
            possible)
          </li>
        </ul>
        <p className='mb-4'>If possible, please provide your report in English.</p>

        <h3 className='mb-2 font-medium text-xl'>Our commitment</h3>
        <p className='mb-4'>
          If you choose to give your contact information, we promise to communicate with you in a
          transparent and timely manner. We will acknowledge receipt of your report within three
          business days. We will keep you informed on vulnerability confirmation and remedy to the
          best of our capabilities. We welcome a discussion of concerns and are willing to engage in
          a discourse.
        </p>
      </section>

      <section>
<<<<<<< HEAD
        <h2 className='mb-4 font-semibold text-2xl'>18. Contact Us</h2>
        <p>
          If you have any questions about this Privacy Policy, please contact us at:{' '}
          <Link
            href='mailto:privacy@nuggets.ai'
            className='text-[var(--brand-primary-hex)] underline hover:text-[#ff9100]'
          >
            privacy@nuggets.ai
          </Link>
=======
        <h2 className='mb-4 font-semibold text-2xl'>17. Contact & Dispute Resolution</h2>
        <p className='mb-4'>
          If you have questions, requests, or complaints regarding this Privacy Policy or our data
          practices, you may contact us at:
>>>>>>> 219a065a
        </p>
        <ul className='mb-4 list-disc space-y-2 pl-6'>
          <li>
            Email:{' '}
            <Link
              href='mailto:privacy@sim.ai'
              className='text-[var(--brand-primary-hex)] underline hover:text-[var(--brand-primary-hover-hex)]'
            >
              privacy@sim.ai
            </Link>
          </li>
          <li>Mailing Address: Sim, 80 Langton St, San Francisco, CA 94133, USA</li>
        </ul>
        <p>We will respond to your request within a reasonable timeframe.</p>
      </section>
    </LegalLayout>
  )
}<|MERGE_RESOLUTION|>--- conflicted
+++ resolved
@@ -17,14 +17,9 @@
       <section>
         <p className='mb-4'>Last Updated: October 11, 2025</p>
         <p>
-<<<<<<< HEAD
-          This Privacy Policy describes how your personal information is collected, used, and shared
-          when you visit or use nuggets ("the Service", "we", "us", or "our").
-=======
-          This Privacy Policy describes how Sim ("we", "us", "our", or "the Service") collects,
+          This Privacy Policy describes how Nuggets ("we", "us", "our", or "the Service") collects,
           uses, discloses, and protects personal data — including data obtained from Google APIs
           (including Google Workspace APIs) — and your rights and controls regarding that data.
->>>>>>> 219a065a
         </p>
         <p className='mt-4'>
           By using or accessing the Service, you confirm that you have read and understood this
@@ -46,7 +41,7 @@
         <p className='mb-4'>For the purposes of this Privacy Policy:</p>
         <ul className='mb-4 list-disc space-y-2 pl-6'>
           <li>
-            <strong>Application</strong> or <strong>Service</strong> means the Sim web or mobile
+            <strong>Application</strong> or <strong>Service</strong> means the Nuggets web or mobile
             application or related services.
           </li>
           <li>
@@ -164,7 +159,7 @@
           <li>Name and email address</li>
           <li>Phone number and mailing address</li>
           <li>Profile picture, settings, and preferences</li>
-          <li>Content you upload (e.g., documents, files) within Sim</li>
+          <li>Content you upload (e.g., documents, files) within Nuggets</li>
           <li>Any data you explicitly input or connect, including via Google integrations</li>
         </ul>
 
@@ -256,7 +251,7 @@
           </li>
         </ul>
         <p className='mt-4'>
-          <strong>Importantly:</strong> any Google Data used within Sim is used only for features
+          <strong>Importantly:</strong> any Google Data used within Nuggets is used only for features
           tied to that specific user (user-facing features), and <strong>never</strong> for
           generalized AI/ML training or shared model improvement across users.
         </p>
@@ -337,39 +332,10 @@
       <section>
         <h2 className='mb-4 font-semibold text-2xl'>7. Analytics</h2>
         <p className='mb-4'>
-<<<<<<< HEAD
-          We may use third-party Service Providers to monitor and analyze the use of our Service.
-        </p>
-        <h3 className='mb-2 font-medium text-xl'>Google Analytics</h3>
-        <p className='mb-4'>
-          Google Analytics is a web analytics service offered by Google that tracks and reports
-          website traffic. Google uses the data collected to track and monitor the use of our
-          Service. This data is shared with other Google services. Google may use the collected data
-          to contextualize and personalize the ads of its own advertising network.
-        </p>
-        <p className='mb-4'>
-          You can opt-out of having made your activity on the Service available to Google Analytics
-          by installing the Google Analytics opt-out browser add-on. The add-on prevents the Google
-          Analytics JavaScript (ga.js, analytics.js, and dc.js) from sharing information with Google
-          Analytics about visits activity.
-        </p>
-        <p>
-          For more information on the privacy practices of Google, please visit the Google Privacy &
-          Terms web page:{' '}
-          <Link
-            href='https://policies.google.com/privacy?hl=en'
-            className='text-[var(--brand-primary-hex)] underline hover:text-[#ff9100]'
-            target='_blank'
-            rel='noopener noreferrer'
-          >
-            https://policies.google.com/privacy
-          </Link>
-=======
           We may aggregate or anonymize non-Google data (not tied to personal identity) for internal
           analytics, product improvement, usage trends, or performance monitoring. This data cannot
           be tied back to individual users and is not used for generalized AI/ML training with
           Google Data.
->>>>>>> 219a065a
         </p>
       </section>
 
@@ -426,14 +392,14 @@
         </h2>
         <h3 className='mb-2 font-medium text-xl'>Affirmative Statement & Compliance</h3>
         <p className='mb-4'>
-          Sim’s use, storage, processing, and transfer of Google Data (raw or derived) strictly
+          Nuggets’s use, storage, processing, and transfer of Google Data (raw or derived) strictly
           adheres to the Google API Services User Data Policy, including the Limited Use
           requirements, and to the Google Workspace API user data policy (when applicable). We
           explicitly affirm that:
         </p>
         <ul className='mb-4 list-disc space-y-2 pl-6'>
           <li>
-            Sim does not use, transfer, or allow Google Data to be used to train, improve, or
+            Nuggets does not use, transfer, or allow Google Data to be used to train, improve, or
             develop generalized or non-personalized AI/ML models.
           </li>
           <li>
@@ -464,10 +430,6 @@
 
         <h3 className='mb-2 font-medium text-xl'>Human Access Restrictions</h3>
         <p className='mb-4'>
-<<<<<<< HEAD
-          nuggets's use and transfer to any other app of information received from Google APIs will
-          adhere to Google API Services User Data Policy, including the Limited Use requirements.
-=======
           We restrict human review of Google Data strictly. No employee, contractor, or agent may
           view Google Data unless one of the following is true:
         </p>
@@ -530,7 +492,6 @@
           When you revoke access, delete your account, or stop using a feature, we remove associated
           data within the timeframes above. You may request deletion via in-app settings or by
           contacting us; we will comply promptly.
->>>>>>> 219a065a
         </p>
       </section>
 
@@ -644,10 +605,10 @@
           or "share" under CCPA/CPRA. You have the right to opt-out of such data sharing. To
           exercise this right, contact us at{' '}
           <Link
-            href='mailto:privacy@sim.ai'
+            href='mailto:privacy@nuggets.ai'
             className='text-[var(--brand-primary-hex)] underline hover:text-[var(--brand-primary-hover-hex)]'
           >
-            privacy@sim.ai
+            privacy@nuggets.ai
           </Link>
           .
         </p>
@@ -791,34 +752,22 @@
       </section>
 
       <section>
-<<<<<<< HEAD
-        <h2 className='mb-4 font-semibold text-2xl'>18. Contact Us</h2>
-        <p>
-          If you have any questions about this Privacy Policy, please contact us at:{' '}
-          <Link
-            href='mailto:privacy@nuggets.ai'
-            className='text-[var(--brand-primary-hex)] underline hover:text-[#ff9100]'
-          >
-            privacy@nuggets.ai
-          </Link>
-=======
         <h2 className='mb-4 font-semibold text-2xl'>17. Contact & Dispute Resolution</h2>
         <p className='mb-4'>
           If you have questions, requests, or complaints regarding this Privacy Policy or our data
           practices, you may contact us at:
->>>>>>> 219a065a
         </p>
         <ul className='mb-4 list-disc space-y-2 pl-6'>
           <li>
             Email:{' '}
             <Link
-              href='mailto:privacy@sim.ai'
+              href='mailto:privacy@nuggets.ai'
               className='text-[var(--brand-primary-hex)] underline hover:text-[var(--brand-primary-hover-hex)]'
             >
-              privacy@sim.ai
+              privacy@nuggets.ai
             </Link>
           </li>
-          <li>Mailing Address: Sim, 80 Langton St, San Francisco, CA 94133, USA</li>
+          <li>Mailing Address: Nuggets, 80 Langton St, San Francisco, CA 94133, USA</li>
         </ul>
         <p>We will respond to your request within a reasonable timeframe.</p>
       </section>
