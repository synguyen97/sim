--- conflicted
+++ resolved
@@ -6,167 +6,6 @@
 
 export async function getFormattedGitHubStars(): Promise<string> {
   try {
-<<<<<<< HEAD
-    return formatNumber(123)
-  } catch (error) {
-    console.error('Error fetching GitHub stars:', error)
-    return formatNumber(3867)
-  }
-}
-
-interface Contributor {
-  login: string
-  avatar_url: string
-  contributions: number
-  html_url: string
-}
-
-interface CommitData {
-  sha: string
-  commit: {
-    author: {
-      name: string
-      email: string
-      date: string
-    }
-    message: string
-  }
-  html_url: string
-}
-
-interface RepoStats {
-  stars: number
-  forks: number
-  watchers: number
-  openIssues: number
-  openPRs: number
-}
-
-/**
- * Server action to fetch repository statistics
- */
-export async function getRepositoryStats(): Promise<RepoStats> {
-  try {
-    const token = env.GITHUB_TOKEN
-
-    const headers = {
-      Accept: 'application/vnd.github+json',
-      'X-GitHub-Api-Version': '2022-11-28',
-      'User-Agent': 'SimStudio/1.0',
-      ...(token ? { Authorization: `Bearer ${token}` } : {}),
-    }
-
-    const repoResponse = await fetch('https://api.github.com/repos/simstudioai/sim', {
-      headers,
-      next: { revalidate: 3600 },
-    })
-
-    const prsResponse = await fetch(
-      'https://api.github.com/repos/simstudioai/sim/pulls?state=open',
-      {
-        headers,
-        next: { revalidate: 3600 },
-      }
-    )
-
-    if (!repoResponse.ok || !prsResponse.ok) {
-      console.error('GitHub API error fetching repo stats')
-      return {
-        stars: 3867,
-        forks: 581,
-        watchers: 26,
-        openIssues: 23,
-        openPRs: 3,
-      }
-    }
-
-    const repoData = await repoResponse.json()
-    const prsData = await prsResponse.json()
-
-    return {
-      stars: repoData.stargazers_count || 3867,
-      forks: repoData.forks_count || 581,
-      watchers: repoData.subscribers_count || 26,
-      openIssues: (repoData.open_issues_count || 26) - prsData.length,
-      openPRs: prsData.length || 3,
-    }
-  } catch (error) {
-    console.error('Error fetching repository stats:', error)
-    return {
-      stars: 3867,
-      forks: 581,
-      watchers: 26,
-      openIssues: 23,
-      openPRs: 3,
-    }
-  }
-}
-
-/**
- * Server action to fetch contributors
- */
-export async function getContributors(): Promise<Contributor[]> {
-  try {
-    const token = env.GITHUB_TOKEN
-
-    const headers = {
-      Accept: 'application/vnd.github+json',
-      'X-GitHub-Api-Version': '2022-11-28',
-      'User-Agent': 'SimStudio/1.0',
-      ...(token ? { Authorization: `Bearer ${token}` } : {}),
-    }
-
-    const response = await fetch(
-      'https://api.github.com/repos/simstudioai/sim/contributors?per_page=100',
-      {
-        headers,
-        next: { revalidate: 3600 },
-      }
-    )
-
-    if (!response.ok) {
-      console.error('GitHub API error fetching contributors')
-      return []
-    }
-
-    const contributors = await response.json()
-    return contributors || []
-  } catch (error) {
-    console.error('Error fetching contributors:', error)
-    return []
-  }
-}
-
-/**
- * Server action to fetch recent commits for timeline data
- */
-export async function getCommitsData(): Promise<CommitData[]> {
-  try {
-    const token = env.GITHUB_TOKEN
-
-    const headers = {
-      Accept: 'application/vnd.github+json',
-      'X-GitHub-Api-Version': '2022-11-28',
-      'User-Agent': 'SimStudio/1.0',
-      ...(token ? { Authorization: `Bearer ${token}` } : {}),
-    }
-
-    const response = await fetch(
-      'https://api.github.com/repos/simstudioai/sim/commits?per_page=100',
-      {
-        headers,
-        next: { revalidate: 3600 },
-      }
-    )
-
-    if (!response.ok) {
-      console.error('GitHub API error fetching commits')
-      return []
-    }
-
-    const commits = await response.json()
-    return commits || []
-=======
     const response = await fetch('/api/github-stars', {
       headers: {
         'Cache-Control': 'max-age=3600', // Cache for 1 hour
@@ -180,7 +19,6 @@
 
     const data = await response.json()
     return data.stars || DEFAULT_STARS
->>>>>>> 5d887fdc
   } catch (error) {
     logger.warn('Error fetching GitHub stars:', error)
     return DEFAULT_STARS
