--- conflicted
+++ resolved
@@ -124,20 +124,12 @@
     --gradient-secondary: 336 95% 65%; /* More vibrant pink */
 
     /* Brand Colors (Default Sim Theme) */
-<<<<<<< HEAD
     --brand-primary-hex: #ff9103; /* Primary brand purple */
     --brand-primary-hover-hex: #ff9103; /* Primary brand purple hover */
     --brand-secondary-hex: #6518e6; /* Secondary brand purple */
     --brand-accent-hex: #9d54ff; /* Accent purple for links */
     --brand-accent-hover-hex: #a66fff; /* Accent purple hover */
     --brand-background-hex: #0c0c0c; /* Primary dark background */
-=======
-    --brand-primary-hex: #6f3dfa; /* Primary brand purple - matches Get Started gradient start */
-    --brand-primary-hover-hex: #6338d9; /* Primary brand purple hover - matches Get Started hover */
-    --brand-accent-hex: #6f3dfa; /* Accent purple for links - matches sign in button */
-    --brand-accent-hover-hex: #6f3dfa; /* Accent purple hover - matches sign in gradient start */
-    --brand-background-hex: #ffffff; /* Primary light background */
->>>>>>> 5d887fdc
 
     /* UI Surface Colors */
     --surface-elevated: #202020; /* Elevated surface background for dark mode */
@@ -406,8 +398,36 @@
     background-color: #c56200;
   }
 
+  .bg-brand-secondary {
+    background-color: var(--brand-secondary-hex);
+  }
+
+  .bg-brand-accent {
+    background-color: var(--brand-accent-hex);
+  }
+
+  .bg-brand-background {
+    background-color: var(--brand-background-hex);
+  }
+
+  .text-brand-primary {
+    color: #c56200;
+  }
+
+  .text-brand-accent {
+    color: var(--brand-accent-hex);
+  }
+
+  .text-brand-accent-hover {
+    color: var(--brand-accent-hover-hex);
+  }
+
+  .border-brand-primary {
+    border-color: #c56200;
+  }
+
   .hover\:bg-brand-primary-hover:hover {
-    background-color: var(--brand-primary-hover-hex);
+    background-color: #c56200;
   }
 
   .hover\:text-brand-accent-hover:hover {
@@ -431,17 +451,12 @@
     box-shadow: inset 0 2px 4px 0 color-mix(in srgb, var(--brand-primary-hex) 60%, transparent);
   }
 
-<<<<<<< HEAD
-  .text-brand-primary {
-    color: #c56200;
-=======
   .hover\:bg-brand-gradient-hover:hover {
     background: linear-gradient(
       to bottom,
-      var(--brand-primary-hover-hex),
+      #ff9100,
       color-mix(in srgb, var(--brand-primary-hex) 90%, black)
     );
->>>>>>> 5d887fdc
   }
 
   /* Apply fixed default light theme values for auth components */
@@ -454,21 +469,12 @@
     color: #1a1a1a !important;
   }
 
-<<<<<<< HEAD
-  .border-brand-primary {
-    border-color: #c56200;
-  }
-
-  .hover\:bg-brand-primary-hover:hover {
-    background-color: #c56200;
-=======
   .auth-text-secondary {
     color: #4a4a4a !important;
   }
 
   .auth-text-muted {
     color: #737373 !important;
->>>>>>> 5d887fdc
   }
 
   .auth-divider {
