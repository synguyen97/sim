--- conflicted
+++ resolved
@@ -80,79 +80,6 @@
 @layer base {
   :root,
   .light {
-<<<<<<< HEAD
-    /* Core Colors */
-    --background: 0 0% 100%;
-    --foreground: 0 0% 3.9%;
-
-    /* Card Colors */
-    --card: 0 0% 99.2%;
-    --card-foreground: 0 0% 3.9%;
-
-    /* Popover Colors */
-    --popover: 0 0% 100%;
-    --popover-foreground: 0 0% 3.9%;
-
-    /* Primary Colors */
-    --primary: 0 0% 11.2%;
-    --primary-foreground: 0 0% 98%;
-
-    /* Secondary Colors */
-    --secondary: 0 0% 96.1%;
-    --secondary-foreground: 0 0% 11.2%;
-
-    /* Muted Colors */
-    --muted: 0 0% 96.1%;
-    --muted-foreground: 0 0% 46.9%;
-
-    /* Accent Colors */
-    --accent: 0 0% 92.5%;
-    --accent-foreground: 0 0% 11.2%;
-
-    /* Destructive Colors */
-    --destructive: 0 84.2% 60.2%;
-    --destructive-foreground: 0 0% 98%;
-
-    /* Border & Input Colors */
-    --border: 0 0% 89.8%;
-    --input: 0 0% 89.8%;
-    --ring: 0 0% 3.9%;
-
-    /* Border Radius */
-    --radius: 0.5rem;
-
-    /* Scrollbar Properties */
-    --scrollbar-track: 0 0% 85%;
-    --scrollbar-thumb: 0 0% 65%;
-    --scrollbar-thumb-hover: 0 0% 55%;
-    --scrollbar-size: 8px;
-
-    /* Workflow Properties */
-    --workflow-background: 0 0% 100%;
-    --workflow-dots: 0 0% 94.5%;
-    --card-background: 0 0% 99.2%;
-    --card-border: 0 0% 89.8%;
-    --card-text: 0 0% 3.9%;
-    --card-hover: 0 0% 96.1%;
-
-    /* Base Component Properties */
-    --base-muted-foreground: #737373;
-
-    /* Gradient Colors */
-    --gradient-primary: 263 85% 70%; /* More vibrant purple */
-    --gradient-secondary: 336 95% 65%; /* More vibrant pink */
-
-    /* Brand Colors (Default Sim Theme) */
-    --brand-primary-hex: #ff9103; /* Primary brand purple */
-    --brand-primary-hover-hex: #ff9103; /* Primary brand purple hover */
-    --brand-secondary-hex: #6518e6; /* Secondary brand purple */
-    --brand-accent-hex: #9d54ff; /* Accent purple for links */
-    --brand-accent-hover-hex: #a66fff; /* Accent purple hover */
-    --brand-background-hex: #0c0c0c; /* Primary dark background */
-
-    /* UI Surface Colors */
-    --surface-elevated: #202020; /* Elevated surface background for dark mode */
-=======
     /* Neutrals (surfaces) */
     --bg: #ffffff;
     --surface-1: #ffffff;
@@ -266,7 +193,6 @@
     --c-FF402F: #ff402f;
     --c-B91C1C: #b91c1c;
     --c-883827: #883827;
->>>>>>> 99298e60
   }
   .dark {
     /* Neutrals (surfaces) */
@@ -563,7 +489,6 @@
     background-clip: text;
   }
 
-<<<<<<< HEAD
   /* Brand Color Utilities */
   .bg-brand-primary {
     background-color: #c56200;
@@ -632,7 +557,9 @@
       #ff9100,
       color-mix(in srgb, var(--brand-primary-hex) 90%, black)
     );
-=======
+  }
+
+  /* Apply fixed default light theme values for auth components */
   .bg-input-background {
     background-color: hsl(var(--input-background));
   }
@@ -640,7 +567,6 @@
   .auth-card {
     background-color: var(--white) !important;
     border-color: var(--border-muted) !important;
->>>>>>> 99298e60
   }
 
   .dark .auth-card {
