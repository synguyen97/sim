'use client'

import { useEffect, useState } from 'react'
import { Eye, EyeOff } from 'lucide-react'
import Link from 'next/link'
import { useRouter, useSearchParams } from 'next/navigation'
import { Button } from '@/components/ui/button'
import {
  Dialog,
  DialogContent,
  DialogDescription,
  DialogHeader,
  DialogTitle,
} from '@/components/ui/dialog'
import { Input } from '@/components/ui/input'
import { Label } from '@/components/ui/label'
import { client } from '@/lib/auth-client'
import { quickValidateEmail } from '@/lib/email/validation'
import { createLogger } from '@/lib/logs/console/logger'
import { cn } from '@/lib/utils'
import { SocialLoginButtons } from '@/app/(auth)/components/social-login-buttons'

const logger = createLogger('LoginForm')

const validateEmailField = (emailValue: string): string[] => {
  const errors: string[] = []

  if (!emailValue || !emailValue.trim()) {
    errors.push('Email is required.')
    return errors
  }

  const validation = quickValidateEmail(emailValue.trim().toLowerCase())
  if (!validation.isValid) {
    errors.push(validation.reason || 'Please enter a valid email address.')
  }

  return errors
}

const PASSWORD_VALIDATIONS = {
  required: {
    test: (value: string) => Boolean(value && typeof value === 'string'),
    message: 'Password is required.',
  },
  notEmpty: {
    test: (value: string) => value.trim().length > 0,
    message: 'Password cannot be empty.',
  },
}

const validateCallbackUrl = (url: string): boolean => {
  try {
    if (url.startsWith('/')) {
      return true
    }

    const currentOrigin = typeof window !== 'undefined' ? window.location.origin : ''
    if (url.startsWith(currentOrigin)) {
      return true
    }

    return false
  } catch (error) {
    logger.error('Error validating callback URL:', { error, url })
    return false
  }
}

const validatePassword = (passwordValue: string): string[] => {
  const errors: string[] = []

  if (!PASSWORD_VALIDATIONS.required.test(passwordValue)) {
    errors.push(PASSWORD_VALIDATIONS.required.message)
    return errors // Return early for required field
  }

  if (!PASSWORD_VALIDATIONS.notEmpty.test(passwordValue)) {
    errors.push(PASSWORD_VALIDATIONS.notEmpty.message)
    return errors // Return early for empty field
  }

  return errors
}

export default function LoginPage({
  githubAvailable,
  googleAvailable,
  isProduction,
}: {
  githubAvailable: boolean
  googleAvailable: boolean
  isProduction: boolean
}) {
  const router = useRouter()
  const searchParams = useSearchParams()
  const [isLoading, setIsLoading] = useState(false)
  const [_mounted, setMounted] = useState(false)
  const [showPassword, setShowPassword] = useState(false)
  const [password, setPassword] = useState('')
  const [passwordErrors, setPasswordErrors] = useState<string[]>([])
  const [showValidationError, setShowValidationError] = useState(false)

  // Initialize state for URL parameters
  const [callbackUrl, setCallbackUrl] = useState('/workspace')
  const [isInviteFlow, setIsInviteFlow] = useState(false)

  // Forgot password states
  const [forgotPasswordOpen, setForgotPasswordOpen] = useState(false)
  const [forgotPasswordEmail, setForgotPasswordEmail] = useState('')
  const [isSubmittingReset, setIsSubmittingReset] = useState(false)
  const [resetStatus, setResetStatus] = useState<{
    type: 'success' | 'error' | null
    message: string
  }>({ type: null, message: '' })

  // Email validation state
  const [email, setEmail] = useState('')
  const [emailErrors, setEmailErrors] = useState<string[]>([])
  const [showEmailValidationError, setShowEmailValidationError] = useState(false)

  // Extract URL parameters after component mounts to avoid SSR issues
  useEffect(() => {
    setMounted(true)

    // Only access search params on the client side
    if (searchParams) {
      const callback = searchParams.get('callbackUrl')
      if (callback) {
        // Validate the callbackUrl before setting it
        if (validateCallbackUrl(callback)) {
          setCallbackUrl(callback)
        } else {
          logger.warn('Invalid callback URL detected and blocked:', { url: callback })
          // Keep the default safe value ('/workspace')
        }
      }

      const inviteFlow = searchParams.get('invite_flow') === 'true'
      setIsInviteFlow(inviteFlow)
    }
  }, [searchParams])

  useEffect(() => {
    const handleKeyDown = (event: KeyboardEvent) => {
      if (event.key === 'Enter' && forgotPasswordOpen) {
        handleForgotPassword()
      }
    }

    window.addEventListener('keydown', handleKeyDown)
    return () => {
      window.removeEventListener('keydown', handleKeyDown)
    }
  }, [forgotPasswordEmail, forgotPasswordOpen])

  const handleEmailChange = (e: React.ChangeEvent<HTMLInputElement>) => {
    const newEmail = e.target.value
    setEmail(newEmail)

    // Silently validate but don't show errors until submit
    const errors = validateEmailField(newEmail)
    setEmailErrors(errors)
    setShowEmailValidationError(false)
  }

  const handlePasswordChange = (e: React.ChangeEvent<HTMLInputElement>) => {
    const newPassword = e.target.value
    setPassword(newPassword)

    // Silently validate but don't show errors until submit
    const errors = validatePassword(newPassword)
    setPasswordErrors(errors)
    setShowValidationError(false)
  }

  async function onSubmit(e: React.FormEvent<HTMLFormElement>) {
    e.preventDefault()
    setIsLoading(true)

    const formData = new FormData(e.currentTarget)
    const email = formData.get('email') as string

    // Validate email on submit
    const emailValidationErrors = validateEmailField(email)
    setEmailErrors(emailValidationErrors)
    setShowEmailValidationError(emailValidationErrors.length > 0)

    // Validate password on submit
    const passwordValidationErrors = validatePassword(password)
    setPasswordErrors(passwordValidationErrors)
    setShowValidationError(passwordValidationErrors.length > 0)

    // If there are validation errors, stop submission
    if (emailValidationErrors.length > 0 || passwordValidationErrors.length > 0) {
      setIsLoading(false)
      return
    }

    try {
      // Final validation before submission
      const safeCallbackUrl = validateCallbackUrl(callbackUrl) ? callbackUrl : '/workspace'

      const result = await client.signIn.email(
        {
          email,
          password,
          callbackURL: safeCallbackUrl,
        },
        {
          onError: (ctx) => {
            console.error('Login error:', ctx.error)
            const errorMessage: string[] = ['Invalid email or password']

            if (ctx.error.code?.includes('EMAIL_NOT_VERIFIED')) {
              return
            }
            if (
              ctx.error.code?.includes('BAD_REQUEST') ||
              ctx.error.message?.includes('Email and password sign in is not enabled')
            ) {
              errorMessage.push('Email sign in is currently disabled.')
            } else if (
              ctx.error.code?.includes('INVALID_CREDENTIALS') ||
              ctx.error.message?.includes('invalid password')
            ) {
              errorMessage.push('Invalid email or password. Please try again.')
            } else if (
              ctx.error.code?.includes('USER_NOT_FOUND') ||
              ctx.error.message?.includes('not found')
            ) {
              errorMessage.push('No account found with this email. Please sign up first.')
            } else if (ctx.error.code?.includes('MISSING_CREDENTIALS')) {
              errorMessage.push('Please enter both email and password.')
            } else if (ctx.error.code?.includes('EMAIL_PASSWORD_DISABLED')) {
              errorMessage.push('Email and password login is disabled.')
            } else if (ctx.error.code?.includes('FAILED_TO_CREATE_SESSION')) {
              errorMessage.push('Failed to create session. Please try again later.')
            } else if (ctx.error.code?.includes('too many attempts')) {
              errorMessage.push(
                'Too many login attempts. Please try again later or reset your password.'
              )
            } else if (ctx.error.code?.includes('account locked')) {
              errorMessage.push(
                'Your account has been locked for security. Please reset your password.'
              )
            } else if (ctx.error.code?.includes('network')) {
              errorMessage.push('Network error. Please check your connection and try again.')
            } else if (ctx.error.message?.includes('rate limit')) {
              errorMessage.push('Too many requests. Please wait a moment before trying again.')
            }

            setPasswordErrors(errorMessage)
            setShowValidationError(true)
          },
        }
      )

      if (!result || result.error) {
        setIsLoading(false)
        return
      }

      // Mark that the user has previously logged in
      if (typeof window !== 'undefined') {
        localStorage.setItem('has_logged_in_before', 'true')
        document.cookie = 'has_logged_in_before=true; path=/; max-age=31536000; SameSite=Lax' // 1 year expiry
      }
    } catch (err: any) {
      // Handle only the special verification case that requires a redirect
      if (err.message?.includes('not verified') || err.code?.includes('EMAIL_NOT_VERIFIED')) {
        try {
          await client.emailOtp.sendVerificationOtp({
            email,
            type: 'email-verification',
          })

          if (typeof window !== 'undefined') {
            sessionStorage.setItem('verificationEmail', email)
          }

          router.push('/verify')
          return
        } catch (_verifyErr) {
          setPasswordErrors(['Failed to send verification code. Please try again later.'])
          setShowValidationError(true)
          setIsLoading(false)
          return
        }
      }

      console.error('Uncaught login error:', err)
    } finally {
      setIsLoading(false)
    }
  }

  const handleForgotPassword = async () => {
    if (!forgotPasswordEmail) {
      setResetStatus({
        type: 'error',
        message: 'Please enter your email address',
      })
      return
    }

    const emailValidation = quickValidateEmail(forgotPasswordEmail.trim().toLowerCase())
    if (!emailValidation.isValid) {
      setResetStatus({
        type: 'error',
        message: 'Please enter a valid email address',
      })
      return
    }

    try {
      setIsSubmittingReset(true)
      setResetStatus({ type: null, message: '' })

      const response = await fetch('/api/auth/forget-password', {
        method: 'POST',
        headers: {
          'Content-Type': 'application/json',
        },
        body: JSON.stringify({
          email: forgotPasswordEmail,
          redirectTo: `${window.location.origin}/reset-password`,
        }),
      })

      if (!response.ok) {
        const errorData = await response.json()
        let errorMessage = errorData.message || 'Failed to request password reset'

        if (
          errorMessage.includes('Invalid body parameters') ||
          errorMessage.includes('invalid email')
        ) {
          errorMessage = 'Please enter a valid email address'
        } else if (errorMessage.includes('Email is required')) {
          errorMessage = 'Please enter your email address'
        } else if (
          errorMessage.includes('user not found') ||
          errorMessage.includes('User not found')
        ) {
          errorMessage = 'No account found with this email address'
        }

        throw new Error(errorMessage)
      }

      setResetStatus({
        type: 'success',
        message: 'Password reset link sent to your email',
      })

      setTimeout(() => {
        setForgotPasswordOpen(false)
        setResetStatus({ type: null, message: '' })
      }, 2000)
    } catch (error) {
      logger.error('Error requesting password reset:', { error })
      setResetStatus({
        type: 'error',
        message: error instanceof Error ? error.message : 'Failed to request password reset',
      })
    } finally {
      setIsSubmittingReset(false)
    }
  }

  return (
    <div className='space-y-6'>
      <div className='space-y-2 text-center'>
        <h1 className='font-semibold text-[32px] text-white tracking-tight'>Sign In</h1>
        <p className='text-neutral-400 text-sm'>
          Enter your email below to sign in to your account
        </p>
      </div>

      <div className='flex flex-col gap-6'>
        <div className='rounded-xl border border-neutral-700/40 bg-neutral-800/50 p-6 backdrop-blur-sm'>
          <SocialLoginButtons
            googleAvailable={googleAvailable}
            githubAvailable={githubAvailable}
            isProduction={isProduction}
            callbackURL={callbackUrl}
          />

          {(githubAvailable || googleAvailable) && (
            <div className='relative mt-2 py-4'>
              <div className='absolute inset-0 flex items-center'>
                <div className='w-full border-neutral-700/50 border-t' />
              </div>
            </div>
          )}

          <form onSubmit={onSubmit} className='space-y-5'>
            <div className='space-y-4'>
              <div className='space-y-2'>
                <Label htmlFor='email' className='text-neutral-300'>
                  Email
                </Label>
                <Input
                  id='email'
                  name='email'
                  placeholder='Enter your email'
                  required
                  autoCapitalize='none'
                  autoComplete='email'
                  autoCorrect='off'
                  value={email}
                  onChange={handleEmailChange}
                  className={cn(
                    'border-neutral-700 bg-neutral-900 text-white placeholder:text-white/60',
                    showEmailValidationError &&
                      emailErrors.length > 0 &&
                      'border-red-500 focus-visible:ring-red-500'
                  )}
                />
                {showEmailValidationError && emailErrors.length > 0 && (
                  <div className='mt-1 space-y-1 text-red-400 text-xs'>
                    {emailErrors.map((error, index) => (
                      <p key={index}>{error}</p>
                    ))}
                  </div>
                )}
              </div>
              <div className='space-y-2'>
                <div className='flex items-center justify-between'>
                  <Label htmlFor='password' className='text-neutral-300'>
                    Password
                  </Label>
                  <button
                    type='button'
                    onClick={() => setForgotPasswordOpen(true)}
                    className='font-medium text-neutral-400 text-xs transition hover:text-white'
                  >
                    Forgot password?
                  </button>
                </div>
                <div className='relative'>
                  <Input
                    id='password'
                    name='password'
                    required
                    type={showPassword ? 'text' : 'password'}
                    autoCapitalize='none'
                    autoComplete='current-password'
                    autoCorrect='off'
                    placeholder='Enter your password'
                    value={password}
                    onChange={handlePasswordChange}
                    className={cn(
                      'border-neutral-700 bg-neutral-900 pr-10 text-white placeholder:text-white/60',
                      showValidationError &&
                        passwordErrors.length > 0 &&
                        'border-red-500 focus-visible:ring-red-500'
                    )}
                  />
                  <button
                    type='button'
                    onClick={() => setShowPassword(!showPassword)}
                    className='-translate-y-1/2 absolute top-1/2 right-3 text-neutral-400 transition hover:text-white'
                    aria-label={showPassword ? 'Hide password' : 'Show password'}
                  >
                    {showPassword ? <EyeOff size={18} /> : <Eye size={18} />}
                  </button>
                </div>
                {showValidationError && passwordErrors.length > 0 && (
                  <div className='mt-1 space-y-1 text-red-400 text-xs'>
                    {passwordErrors.map((error, index) => (
                      <p key={index}>{error}</p>
                    ))}
                  </div>
                )}
              </div>
            </div>

            <Button
              type='submit'
              className='flex h-11 w-full items-center justify-center gap-2 bg-[#c56200] font-medium text-base text-white shadow-[#c56200]/20 shadow-lg transition-colors duration-200 hover:bg-[#c56200]'
              disabled={isLoading}
            >
              {isLoading ? 'Signing in...' : 'Sign In'}
            </Button>
          </form>
        </div>

        <div className='text-center text-sm'>
          <span className='text-neutral-400'>Don't have an account? </span>
          <Link
            href={isInviteFlow ? `/signup?invite_flow=true&callbackUrl=${callbackUrl}` : '/signup'}
            className='font-medium text-[#c56200] underline-offset-4 transition hover:text-[#c56200] hover:underline'
          >
            Sign up
          </Link>
        </div>

        {/* <div className='text-center text-neutral-500/80 text-xs leading-relaxed'>
          By signing in, you agree to our{' '}
          <Link
            href='/terms'
            className='text-neutral-400 underline-offset-4 transition hover:text-neutral-300 hover:underline'
          >
            Terms of Service
          </Link>{' '}
          and{' '}
          <Link
            href='/privacy'
            className='text-neutral-400 underline-offset-4 transition hover:text-neutral-300 hover:underline'
          >
            Privacy Policy
          </Link>
        </div> */}
      </div>

      <Dialog open={forgotPasswordOpen} onOpenChange={setForgotPasswordOpen}>
        <DialogContent className='border border-neutral-700/50 bg-neutral-800/90 text-white backdrop-blur-sm'>
          <DialogHeader>
            <DialogTitle className='font-semibold text-white text-xl tracking-tight'>
              Reset Password
            </DialogTitle>
            <DialogDescription className='text-neutral-300 text-sm'>
              Enter your email address and we'll send you a link to reset your password if your
              account exists.
            </DialogDescription>
          </DialogHeader>
          <div className='space-y-4'>
            <div className='space-y-2'>
              <Label htmlFor='reset-email' className='text-neutral-300'>
                Email
              </Label>
              <Input
                id='reset-email'
                value={forgotPasswordEmail}
                onChange={(e) => setForgotPasswordEmail(e.target.value)}
                placeholder='Enter your email'
                required
                type='email'
<<<<<<< HEAD
                className='border-neutral-700/80 bg-neutral-900 text-white placeholder:text-white/60 focus:border-[#65a8a4]/70 focus:ring-[#65a8a4]/20'
=======
                className={cn(
                  'border-neutral-700/80 bg-neutral-900 text-white placeholder:text-white/60 focus:border-[var(--brand-primary-hover-hex)]/70 focus:ring-[var(--brand-primary-hover-hex)]/20',
                  resetStatus.type === 'error' && 'border-red-500 focus-visible:ring-red-500'
                )}
>>>>>>> d45324bb
              />
              {resetStatus.type === 'error' && (
                <div className='mt-1 space-y-1 text-red-400 text-xs'>
                  <p>{resetStatus.message}</p>
                </div>
              )}
            </div>
            {resetStatus.type === 'success' && (
              <div className='mt-1 space-y-1 text-[#4CAF50] text-xs'>
                <p>{resetStatus.message}</p>
              </div>
            )}
            <Button
              type='button'
              onClick={handleForgotPassword}
              className='h-11 w-full bg-[#c56200] font-medium text-base text-white shadow-[#c56200]/20 shadow-lg transition-colors duration-200 hover:bg-[#65a8a4]'
              disabled={isSubmittingReset}
            >
              {isSubmittingReset ? 'Sending...' : 'Send Reset Link'}
            </Button>
          </div>
        </DialogContent>
      </Dialog>
    </div>
  )
}<|MERGE_RESOLUTION|>--- conflicted
+++ resolved
@@ -538,14 +538,10 @@
                 placeholder='Enter your email'
                 required
                 type='email'
-<<<<<<< HEAD
-                className='border-neutral-700/80 bg-neutral-900 text-white placeholder:text-white/60 focus:border-[#65a8a4]/70 focus:ring-[#65a8a4]/20'
-=======
                 className={cn(
-                  'border-neutral-700/80 bg-neutral-900 text-white placeholder:text-white/60 focus:border-[var(--brand-primary-hover-hex)]/70 focus:ring-[var(--brand-primary-hover-hex)]/20',
+                  'border-neutral-700/80 bg-neutral-900 text-white placeholder:text-white/60 focus:border-[#65a8a4]/70 focus:ring-[#65a8a4]/20',
                   resetStatus.type === 'error' && 'border-red-500 focus-visible:ring-red-500'
                 )}
->>>>>>> d45324bb
               />
               {resetStatus.type === 'error' && (
                 <div className='mt-1 space-y-1 text-red-400 text-xs'>
