'use client'

import { useEffect, useState } from 'react'
import { Eye, EyeOff } from 'lucide-react'
import Link from 'next/link'
import { useRouter, useSearchParams } from 'next/navigation'
import { Button } from '@/components/ui/button'
import {
  Dialog,
  DialogContent,
  DialogDescription,
  DialogHeader,
  DialogTitle,
} from '@/components/ui/dialog'
import { Input } from '@/components/ui/input'
import { Label } from '@/components/ui/label'
import { client } from '@/lib/auth-client'
import { quickValidateEmail } from '@/lib/email/validation'
import { createLogger } from '@/lib/logs/console/logger'
import { cn } from '@/lib/utils'
import { SocialLoginButtons } from '@/app/(auth)/components/social-login-buttons'

const logger = createLogger('LoginForm')

const validateEmailField = (emailValue: string): string[] => {
  const errors: string[] = []

  if (!emailValue || !emailValue.trim()) {
    errors.push('Email is required.')
    return errors
  }

  const validation = quickValidateEmail(emailValue.trim().toLowerCase())
  if (!validation.isValid) {
    errors.push(validation.reason || 'Please enter a valid email address.')
  }

  return errors
}

const PASSWORD_VALIDATIONS = {
  required: {
    test: (value: string) => Boolean(value && typeof value === 'string'),
    message: 'Password is required.',
  },
  notEmpty: {
    test: (value: string) => value.trim().length > 0,
    message: 'Password cannot be empty.',
  },
}

// Validate callback URL to prevent open redirect vulnerabilities
const validateCallbackUrl = (url: string): boolean => {
  try {
    // If it's a relative URL, it's safe
    if (url.startsWith('/')) {
      return true
    }

    // If absolute URL, check if it belongs to the same origin
    const currentOrigin = typeof window !== 'undefined' ? window.location.origin : ''
    if (url.startsWith(currentOrigin)) {
      return true
    }

    return false
  } catch (error) {
    logger.error('Error validating callback URL:', { error, url })
    return false
  }
}

// Validate password and return array of error messages
const validatePassword = (passwordValue: string): string[] => {
  const errors: string[] = []

  if (!PASSWORD_VALIDATIONS.required.test(passwordValue)) {
    errors.push(PASSWORD_VALIDATIONS.required.message)
    return errors // Return early for required field
  }

  if (!PASSWORD_VALIDATIONS.notEmpty.test(passwordValue)) {
    errors.push(PASSWORD_VALIDATIONS.notEmpty.message)
    return errors // Return early for empty field
  }

  return errors
}

export default function LoginPage({
  githubAvailable,
  googleAvailable,
  isProduction,
}: {
  githubAvailable: boolean
  googleAvailable: boolean
  isProduction: boolean
}) {
  const router = useRouter()
  const searchParams = useSearchParams()
  const [isLoading, setIsLoading] = useState(false)
  const [_mounted, setMounted] = useState(false)
  const [showPassword, setShowPassword] = useState(false)
  const [password, setPassword] = useState('')
  const [passwordErrors, setPasswordErrors] = useState<string[]>([])
  const [showValidationError, setShowValidationError] = useState(false)

  // Initialize state for URL parameters
  const [callbackUrl, setCallbackUrl] = useState('/workspace')
  const [isInviteFlow, setIsInviteFlow] = useState(false)

  // Forgot password states
  const [forgotPasswordOpen, setForgotPasswordOpen] = useState(false)
  const [forgotPasswordEmail, setForgotPasswordEmail] = useState('')
  const [isSubmittingReset, setIsSubmittingReset] = useState(false)
  const [resetStatus, setResetStatus] = useState<{
    type: 'success' | 'error' | null
    message: string
  }>({ type: null, message: '' })

  // Email validation state
  const [email, setEmail] = useState('')
  const [emailErrors, setEmailErrors] = useState<string[]>([])
  const [showEmailValidationError, setShowEmailValidationError] = useState(false)

  // Extract URL parameters after component mounts to avoid SSR issues
  useEffect(() => {
    setMounted(true)

    // Only access search params on the client side
    if (searchParams) {
      const callback = searchParams.get('callbackUrl')
      if (callback) {
        // Validate the callbackUrl before setting it
        if (validateCallbackUrl(callback)) {
          setCallbackUrl(callback)
        } else {
          logger.warn('Invalid callback URL detected and blocked:', { url: callback })
          // Keep the default safe value ('/workspace')
        }
      }

      const inviteFlow = searchParams.get('invite_flow') === 'true'
      setIsInviteFlow(inviteFlow)
    }
  }, [searchParams])

  useEffect(() => {
    const handleKeyDown = (event: KeyboardEvent) => {
      if (event.key === 'Enter' && forgotPasswordOpen) {
        handleForgotPassword()
      }
    }

    window.addEventListener('keydown', handleKeyDown)
    return () => {
      window.removeEventListener('keydown', handleKeyDown)
    }
  }, [forgotPasswordEmail, forgotPasswordOpen])

  const handleEmailChange = (e: React.ChangeEvent<HTMLInputElement>) => {
    const newEmail = e.target.value
    setEmail(newEmail)

    // Silently validate but don't show errors until submit
    const errors = validateEmailField(newEmail)
    setEmailErrors(errors)
    setShowEmailValidationError(false)
  }

  const handlePasswordChange = (e: React.ChangeEvent<HTMLInputElement>) => {
    const newPassword = e.target.value
    setPassword(newPassword)

    // Silently validate but don't show errors until submit
    const errors = validatePassword(newPassword)
    setPasswordErrors(errors)
    setShowValidationError(false)
  }

  async function onSubmit(e: React.FormEvent<HTMLFormElement>) {
    e.preventDefault()
    setIsLoading(true)

    const formData = new FormData(e.currentTarget)
    const email = formData.get('email') as string

    // Validate email on submit
    const emailValidationErrors = validateEmailField(email)
    setEmailErrors(emailValidationErrors)
    setShowEmailValidationError(emailValidationErrors.length > 0)

    // Validate password on submit
    const passwordValidationErrors = validatePassword(password)
    setPasswordErrors(passwordValidationErrors)
    setShowValidationError(passwordValidationErrors.length > 0)

    // If there are validation errors, stop submission
    if (emailValidationErrors.length > 0 || passwordValidationErrors.length > 0) {
      setIsLoading(false)
      return
    }

    try {
      // Final validation before submission
      const safeCallbackUrl = validateCallbackUrl(callbackUrl) ? callbackUrl : '/workspace'

      const result = await client.signIn.email(
        {
          email,
          password,
          callbackURL: safeCallbackUrl,
        },
        {
          onError: (ctx) => {
            console.error('Login error:', ctx.error)
            const errorMessage: string[] = ['Invalid email or password']

            if (ctx.error.code?.includes('EMAIL_NOT_VERIFIED')) {
              return
            }
            if (
              ctx.error.code?.includes('BAD_REQUEST') ||
              ctx.error.message?.includes('Email and password sign in is not enabled')
            ) {
              errorMessage.push('Email sign in is currently disabled.')
            } else if (
              ctx.error.code?.includes('INVALID_CREDENTIALS') ||
              ctx.error.message?.includes('invalid password')
            ) {
              errorMessage.push('Invalid email or password. Please try again.')
            } else if (
              ctx.error.code?.includes('USER_NOT_FOUND') ||
              ctx.error.message?.includes('not found')
            ) {
              errorMessage.push('No account found with this email. Please sign up first.')
            } else if (ctx.error.code?.includes('MISSING_CREDENTIALS')) {
              errorMessage.push('Please enter both email and password.')
            } else if (ctx.error.code?.includes('EMAIL_PASSWORD_DISABLED')) {
              errorMessage.push('Email and password login is disabled.')
            } else if (ctx.error.code?.includes('FAILED_TO_CREATE_SESSION')) {
              errorMessage.push('Failed to create session. Please try again later.')
            } else if (ctx.error.code?.includes('too many attempts')) {
              errorMessage.push(
                'Too many login attempts. Please try again later or reset your password.'
              )
            } else if (ctx.error.code?.includes('account locked')) {
              errorMessage.push(
                'Your account has been locked for security. Please reset your password.'
              )
            } else if (ctx.error.code?.includes('network')) {
              errorMessage.push('Network error. Please check your connection and try again.')
            } else if (ctx.error.message?.includes('rate limit')) {
              errorMessage.push('Too many requests. Please wait a moment before trying again.')
            }

            setPasswordErrors(errorMessage)
            setShowValidationError(true)
          },
        }
      )

      if (!result || result.error) {
        setIsLoading(false)
        return
      }

      // Mark that the user has previously logged in
      if (typeof window !== 'undefined') {
        localStorage.setItem('has_logged_in_before', 'true')
        document.cookie = 'has_logged_in_before=true; path=/; max-age=31536000; SameSite=Lax' // 1 year expiry
      }
    } catch (err: any) {
      // Handle only the special verification case that requires a redirect
      if (err.message?.includes('not verified') || err.code?.includes('EMAIL_NOT_VERIFIED')) {
        try {
          await client.emailOtp.sendVerificationOtp({
            email,
            type: 'email-verification',
          })

          if (typeof window !== 'undefined') {
            sessionStorage.setItem('verificationEmail', email)
          }

          router.push('/verify')
          return
        } catch (_verifyErr) {
          setPasswordErrors(['Failed to send verification code. Please try again later.'])
          setShowValidationError(true)
          setIsLoading(false)
          return
        }
      }

      console.error('Uncaught login error:', err)
    } finally {
      setIsLoading(false)
    }
  }

  const handleForgotPassword = async () => {
    if (!forgotPasswordEmail) {
      setResetStatus({
        type: 'error',
        message: 'Please enter your email address',
      })
      return
    }

    try {
      setIsSubmittingReset(true)
      setResetStatus({ type: null, message: '' })

      const response = await fetch('/api/auth/forget-password', {
        method: 'POST',
        headers: {
          'Content-Type': 'application/json',
        },
        body: JSON.stringify({
          email: forgotPasswordEmail,
          redirectTo: `${window.location.origin}/reset-password`,
        }),
      })

      if (!response.ok) {
        const errorData = await response.json()
        throw new Error(errorData.message || 'Failed to request password reset')
      }

      setResetStatus({
        type: 'success',
        message: 'Password reset link sent to your email',
      })

      setTimeout(() => {
        setForgotPasswordOpen(false)
        setResetStatus({ type: null, message: '' })
      }, 2000)
    } catch (error) {
      logger.error('Error requesting password reset:', { error })
      setResetStatus({
        type: 'error',
        message: error instanceof Error ? error.message : 'Failed to request password reset',
      })
    } finally {
      setIsSubmittingReset(false)
    }
  }

  return (
    <div className='space-y-6'>
      <div className='space-y-2 text-center'>
        <h1 className='font-semibold text-[32px] text-white tracking-tight'>Sign In</h1>
        <p className='text-neutral-400 text-sm'>
          Enter your email below to sign in to your account
        </p>
      </div>

      <div className='flex flex-col gap-6'>
        <div className='rounded-xl border border-neutral-700/40 bg-neutral-800/50 p-6 backdrop-blur-sm'>
          <SocialLoginButtons
            googleAvailable={googleAvailable}
            githubAvailable={githubAvailable}
            isProduction={isProduction}
            callbackURL={callbackUrl}
          />

<<<<<<< HEAD
          <div className='relative mt-2 py-4 hidden'>
            <div className='absolute inset-0 flex items-center'>
              <div className='w-full border-neutral-700/50 border-t' />
=======
          {(githubAvailable || googleAvailable) && (
            <div className='relative mt-2 py-4'>
              <div className='absolute inset-0 flex items-center'>
                <div className='w-full border-neutral-700/50 border-t' />
              </div>
>>>>>>> ed9b9ad8
            </div>
          )}

          <form onSubmit={onSubmit} className='space-y-5'>
            <div className='space-y-4'>
              <div className='space-y-2'>
                <Label htmlFor='email' className='text-neutral-300'>
                  Email
                </Label>
                <Input
                  id='email'
                  name='email'
                  placeholder='Enter your email'
                  required
                  autoCapitalize='none'
                  autoComplete='email'
                  autoCorrect='off'
                  value={email}
                  onChange={handleEmailChange}
                  className={cn(
                    'border-neutral-700 bg-neutral-900 text-white placeholder:text-white/60',
                    showEmailValidationError &&
                      emailErrors.length > 0 &&
                      'border-red-500 focus-visible:ring-red-500'
                  )}
                />
                {showEmailValidationError && emailErrors.length > 0 && (
                  <div className='mt-1 space-y-1 text-red-400 text-xs'>
                    {emailErrors.map((error, index) => (
                      <p key={index}>{error}</p>
                    ))}
                  </div>
                )}
              </div>
              <div className='space-y-2'>
                <div className='flex items-center justify-between'>
                  <Label htmlFor='password' className='text-neutral-300'>
                    Password
                  </Label>
                  <button
                    type='button'
                    onClick={() => setForgotPasswordOpen(true)}
                    className='font-medium text-neutral-400 text-xs transition hover:text-white'
                  >
                    Forgot password?
                  </button>
                </div>
                <div className='relative'>
                  <Input
                    id='password'
                    name='password'
                    required
                    type={showPassword ? 'text' : 'password'}
                    autoCapitalize='none'
                    autoComplete='current-password'
                    autoCorrect='off'
                    placeholder='Enter your password'
                    value={password}
                    onChange={handlePasswordChange}
                    className={cn(
                      'border-neutral-700 bg-neutral-900 pr-10 text-white placeholder:text-white/60',
                      showValidationError &&
                        passwordErrors.length > 0 &&
                        'border-red-500 focus-visible:ring-red-500'
                    )}
                  />
                  <button
                    type='button'
                    onClick={() => setShowPassword(!showPassword)}
                    className='-translate-y-1/2 absolute top-1/2 right-3 text-neutral-400 transition hover:text-white'
                    aria-label={showPassword ? 'Hide password' : 'Show password'}
                  >
                    {showPassword ? <EyeOff size={18} /> : <Eye size={18} />}
                  </button>
                </div>
                {showValidationError && passwordErrors.length > 0 && (
                  <div className='mt-1 space-y-1 text-red-400 text-xs'>
                    {passwordErrors.map((error, index) => (
                      <p key={index}>{error}</p>
                    ))}
                  </div>
                )}
              </div>
            </div>

            <Button
              type='submit'
              className='flex h-11 w-full items-center justify-center gap-2 bg-[#ff9100] font-medium text-base text-white shadow-[#ff9100]/20 shadow-lg transition-colors duration-200 hover:bg-[#c56200]'
              disabled={isLoading}
            >
              {isLoading ? 'Signing in...' : 'Sign In'}
            </Button>
          </form>
        </div>

        <div className='text-center text-sm'>
          <span className='text-neutral-400'>Don't have an account? </span>
          <Link
            href={isInviteFlow ? `/signup?invite_flow=true&callbackUrl=${callbackUrl}` : '/signup'}
            className='font-medium text-[#ff9100] underline-offset-4 transition hover:text-[#ffd180] hover:underline'
          >
            Sign up
          </Link>
        </div>
      </div>

      <Dialog open={forgotPasswordOpen} onOpenChange={setForgotPasswordOpen}>
        <DialogContent className='border border-neutral-700/50 bg-neutral-800/90 text-white backdrop-blur-sm'>
          <DialogHeader>
            <DialogTitle className='font-semibold text-white text-xl tracking-tight'>
              Reset Password
            </DialogTitle>
            <DialogDescription className='text-neutral-300 text-sm'>
              Enter your email address and we'll send you a link to reset your password.
            </DialogDescription>
          </DialogHeader>
          <div className='space-y-4'>
            <div className='space-y-2'>
              <Label htmlFor='reset-email' className='text-neutral-300'>
                Email
              </Label>
              <Input
                id='reset-email'
                value={forgotPasswordEmail}
                onChange={(e) => setForgotPasswordEmail(e.target.value)}
                placeholder='Enter your email'
                required
                type='email'
                className='border-neutral-700/80 bg-neutral-900 text-white placeholder:text-white/60 focus:border-[#c56200]/70 focus:ring-[#c56200]/20'
              />
            </div>
            {resetStatus.type && (
              <div
                className={`text-sm ${
                  resetStatus.type === 'success' ? 'text-[#4CAF50]' : 'text-red-500'
                }`}
              >
                {resetStatus.message}
              </div>
            )}
            <Button
              type='button'
              onClick={handleForgotPassword}
              className='h-11 w-full bg-[#ff9100] font-medium text-base text-white shadow-[#ff9100]/20 shadow-lg transition-colors duration-200 hover:bg-[#c56200]'
              disabled={isSubmittingReset}
            >
              {isSubmittingReset ? 'Sending...' : 'Send Reset Link'}
            </Button>
          </div>
        </DialogContent>
      </Dialog>
    </div>
  )
}<|MERGE_RESOLUTION|>--- conflicted
+++ resolved
@@ -366,17 +366,11 @@
             callbackURL={callbackUrl}
           />
 
-<<<<<<< HEAD
-          <div className='relative mt-2 py-4 hidden'>
-            <div className='absolute inset-0 flex items-center'>
-              <div className='w-full border-neutral-700/50 border-t' />
-=======
           {(githubAvailable || googleAvailable) && (
             <div className='relative mt-2 py-4'>
               <div className='absolute inset-0 flex items-center'>
                 <div className='w-full border-neutral-700/50 border-t' />
               </div>
->>>>>>> ed9b9ad8
             </div>
           )}
 
