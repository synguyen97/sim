--- conflicted
+++ resolved
@@ -104,7 +104,7 @@
   const [password, setPassword] = useState('')
   const [passwordErrors, setPasswordErrors] = useState<string[]>([])
   const [showValidationError, setShowValidationError] = useState(false)
-  const [buttonClass, setButtonClass] = useState('auth-button-gradient')
+  const [buttonClass, setButtonClass] = useState('')
 
   const [callbackUrl, setCallbackUrl] = useState('/workspace')
   const [isInviteFlow, setIsInviteFlow] = useState(false)
@@ -143,9 +143,9 @@
       const brandAccent = computedStyle.getPropertyValue('--brand-accent-hex').trim()
 
       if (brandAccent && brandAccent !== '#6f3dfa') {
-        setButtonClass('auth-button-custom')
+        // setButtonClass('auth-button-custom')
       } else {
-        setButtonClass('auth-button-gradient')
+        // setButtonClass('auth-button-gradient')
       }
     }
 
@@ -226,7 +226,7 @@
           callbackURL: safeCallbackUrl,
         },
         {
-          onError: (ctx) => {
+          onError: (ctx: any) => {
             console.error('Login error:', ctx.error)
             const errorMessage: string[] = ['Invalid email or password']
 
@@ -479,19 +479,9 @@
             </div>
           </div>
 
-<<<<<<< HEAD
-            <Button
-              type='submit'
-              className='flex h-11 w-full items-center justify-center gap-2 bg-[#c56200] font-medium text-base text-white shadow-[#c56200]/20 shadow-lg transition-colors duration-200 hover:bg-[#c56200]'
-              disabled={isLoading}
-            >
-              {isLoading ? 'Signing in...' : 'Sign In'}
-            </Button>
-          </form>
-=======
           <Button
             type='submit'
-            className={`${buttonClass} flex w-full items-center justify-center gap-2 rounded-[10px] border font-medium text-[15px] text-white transition-all duration-200`}
+            className={`${buttonClass} flex w-full bg-[#ff9100] hover:bg-[#c56200] items-center justify-center gap-2 rounded-[10px] border font-medium text-[15px] text-white transition-all duration-200`}
             disabled={isLoading}
           >
             {isLoading ? 'Signing in...' : 'Sign in'}
@@ -499,26 +489,6 @@
         </form>
       )}
 
-      {/* Divider - show when we have multiple auth methods */}
-      {showDivider && (
-        <div className={`${inter.className} relative my-6 font-light`}>
-          <div className='absolute inset-0 flex items-center'>
-            <div className='auth-divider w-full border-t' />
-          </div>
-          <div className='relative flex justify-center text-sm'>
-            <span className='bg-white px-4 font-[340] text-muted-foreground'>Or continue with</span>
-          </div>
->>>>>>> 5d887fdc
-        </div>
-      )}
-
-<<<<<<< HEAD
-        <div className='text-center text-sm'>
-          <span className='text-neutral-400'>Don't have an account? </span>
-          <Link
-            href={isInviteFlow ? `/signup?invite_flow=true&callbackUrl=${callbackUrl}` : '/signup'}
-            className='font-medium text-[#c56200] underline-offset-4 transition hover:text-[#c56200] hover:underline'
-=======
       {showBottomSection && (
         <div className={cn(inter.className, !emailEnabled ? 'mt-8' : undefined)}>
           <SocialLoginButtons
@@ -526,7 +496,6 @@
             githubAvailable={githubAvailable}
             isProduction={isProduction}
             callbackURL={callbackUrl}
->>>>>>> 5d887fdc
           >
             {ssoEnabled && !hasOnlySSO && (
               <SSOLoginButton
@@ -539,57 +508,18 @@
         </div>
       )}
 
-<<<<<<< HEAD
-        {/* <div className='text-center text-neutral-500/80 text-xs leading-relaxed'>
-          By signing in, you agree to our{' '}
-          <Link
-            href='/terms'
-            className='text-neutral-400 underline-offset-4 transition hover:text-neutral-300 hover:underline'
-          >
-            Terms of Service
-          </Link>{' '}
-          and{' '}
-=======
       {/* Only show signup link if email/password signup is enabled */}
       {!isFalsy(env.NEXT_PUBLIC_EMAIL_PASSWORD_SIGNUP_ENABLED) && (
         <div className={`${inter.className} pt-6 text-center font-light text-[14px]`}>
           <span className='font-normal'>Don't have an account? </span>
->>>>>>> 5d887fdc
           <Link
             href={isInviteFlow ? `/signup?invite_flow=true&callbackUrl=${callbackUrl}` : '/signup'}
-            className='font-medium text-[var(--brand-accent-hex)] underline-offset-4 transition hover:text-[var(--brand-accent-hover-hex)] hover:underline'
+            className='font-medium text-[#c56200] underline-offset-4 transition hover:text-[#c56200] hover:underline'
           >
             Sign up
           </Link>
-<<<<<<< HEAD
-        </div> */}
-=======
         </div>
       )}
-
-      <div
-        className={`${inter.className} auth-text-muted absolute right-0 bottom-0 left-0 px-8 pb-8 text-center font-[340] text-[13px] leading-relaxed sm:px-8 md:px-[44px]`}
-      >
-        By signing in, you agree to our{' '}
-        <Link
-          href='/terms'
-          target='_blank'
-          rel='noopener noreferrer'
-          className='auth-link underline-offset-4 transition hover:underline'
-        >
-          Terms of Service
-        </Link>{' '}
-        and{' '}
-        <Link
-          href='/privacy'
-          target='_blank'
-          rel='noopener noreferrer'
-          className='auth-link underline-offset-4 transition hover:underline'
-        >
-          Privacy Policy
-        </Link>
->>>>>>> 5d887fdc
-      </div>
 
       <Dialog open={forgotPasswordOpen} onOpenChange={setForgotPasswordOpen}>
         <DialogContent className='auth-card auth-card-shadow max-w-[540px] rounded-[10px] border backdrop-blur-sm'>
@@ -615,14 +545,8 @@
                 required
                 type='email'
                 className={cn(
-<<<<<<< HEAD
                   'border-neutral-700/80 bg-neutral-900 text-white placeholder:text-white/60 focus:border-[#65a8a4]/70 focus:ring-[#65a8a4]/20',
                   resetStatus.type === 'error' && 'border-red-500 focus-visible:ring-red-500'
-=======
-                  'rounded-[10px] shadow-sm transition-colors focus:border-gray-400 focus:ring-2 focus:ring-gray-100',
-                  resetStatus.type === 'error' &&
-                    'border-red-500 focus:border-red-500 focus:ring-red-100 focus-visible:ring-red-500'
->>>>>>> 5d887fdc
                 )}
               />
               {resetStatus.type === 'error' && (
@@ -639,11 +563,7 @@
             <Button
               type='button'
               onClick={handleForgotPassword}
-<<<<<<< HEAD
               className='h-11 w-full bg-[#c56200] font-medium text-base text-white shadow-[#c56200]/20 shadow-lg transition-colors duration-200 hover:bg-[#65a8a4]'
-=======
-              className={`${buttonClass} w-full rounded-[10px] border font-medium text-[15px] text-white transition-all duration-200`}
->>>>>>> 5d887fdc
               disabled={isSubmittingReset}
             >
               {isSubmittingReset ? 'Sending...' : 'Send Reset Link'}
