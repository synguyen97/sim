--- conflicted
+++ resolved
@@ -74,33 +74,6 @@
   }
 
   return (
-<<<<<<< HEAD
-    <main className='flex min-h-screen flex-col items-center justify-center bg-gray-50'>
-      <div className='sm:mx-auto sm:w-full sm:max-w-md'>
-        <h1 className='mb-8 text-center font-bold text-2xl'>Nuggets</h1>
-        <Card className='w-full'>
-          <CardHeader>
-            <CardTitle>Reset your password</CardTitle>
-            <CardDescription>Enter a new password for your account</CardDescription>
-          </CardHeader>
-          <CardContent>
-            <SetNewPasswordForm
-              token={token}
-              onSubmit={handleResetPassword}
-              isSubmitting={isSubmitting}
-              statusType={statusMessage.type}
-              statusMessage={statusMessage.text}
-            />
-          </CardContent>
-          <CardFooter>
-            <p className='w-full text-center text-gray-500 text-sm'>
-              <Link href='/login' className='text-muted-foreground hover:underline'>
-                Back to login
-              </Link>
-            </p>
-          </CardFooter>
-        </Card>
-=======
     <>
       <div className='space-y-1 text-center'>
         <h1 className={`${soehne.className} font-medium text-[32px] text-black tracking-tight`}>
@@ -109,7 +82,6 @@
         <p className={`${inter.className} font-[380] text-[16px] text-muted-foreground`}>
           Enter a new password for your account
         </p>
->>>>>>> 5d887fdc
       </div>
 
       <div className={`${inter.className} mt-8`}>
