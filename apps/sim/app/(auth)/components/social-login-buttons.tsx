'use client'

import { type ReactNode, useEffect, useState } from 'react'
import { GithubIcon, GoogleIcon } from '@/components/icons'
import { Button } from '@/components/ui/button'
import { client } from '@/lib/auth-client'
import { inter } from '@/app/fonts/inter'

interface SocialLoginButtonsProps {
  githubAvailable: boolean
  googleAvailable: boolean
  callbackURL?: string
  isProduction: boolean
  children?: ReactNode
}

export function SocialLoginButtons({
  githubAvailable,
  googleAvailable,
  callbackURL = '/workspace',
  isProduction,
  children,
}: SocialLoginButtonsProps) {
  const [isGithubLoading, setIsGithubLoading] = useState(false)
  const [isGoogleLoading, setIsGoogleLoading] = useState(false)
  const [mounted, setMounted] = useState(false)

  // Set mounted state to true on client-side
  useEffect(() => {
    setMounted(true)
  }, [])

  // Only render on the client side to avoid hydration errors
  if (!mounted) return null

  async function signInWithGithub() {
    if (!githubAvailable) return

    setIsGithubLoading(true)
    try {
      await client.signIn.social({ provider: 'github', callbackURL })
    } catch (err: any) {
      let errorMessage = 'Failed to sign in with GitHub'

      if (err.message?.includes('account exists')) {
        errorMessage = 'An account with this email already exists. Please sign in instead.'
      } else if (err.message?.includes('cancelled')) {
        errorMessage = 'GitHub sign in was cancelled. Please try again.'
      } else if (err.message?.includes('network')) {
        errorMessage = 'Network error. Please check your connection and try again.'
      } else if (err.message?.includes('rate limit')) {
        errorMessage = 'Too many attempts. Please try again later.'
      }
    } finally {
      setIsGithubLoading(false)
    }
  }

  async function signInWithGoogle() {
    if (!googleAvailable) return

    setIsGoogleLoading(true)
    try {
      await client.signIn.social({ provider: 'google', callbackURL })
    } catch (err: any) {
      let errorMessage = 'Failed to sign in with Google'

      if (err.message?.includes('account exists')) {
        errorMessage = 'An account with this email already exists. Please sign in instead.'
      } else if (err.message?.includes('cancelled')) {
        errorMessage = 'Google sign in was cancelled. Please try again.'
      } else if (err.message?.includes('network')) {
        errorMessage = 'Network error. Please check your connection and try again.'
      } else if (err.message?.includes('rate limit')) {
        errorMessage = 'Too many attempts. Please try again later.'
      }
    } finally {
      setIsGoogleLoading(false)
    }
  }

  const githubButton = (
    <Button
      variant='outline'
      className='w-full rounded-[10px] shadow-sm hover:bg-gray-50'
      disabled={!githubAvailable || isGithubLoading}
      onClick={signInWithGithub}
    >
      <GithubIcon className='!h-[18px] !w-[18px] mr-1' />
      {isGithubLoading ? 'Connecting...' : 'GitHub'}
    </Button>
  )

  const googleButton = (
    <Button
      variant='outline'
      className='w-full rounded-[10px] shadow-sm hover:bg-gray-50'
      disabled={!googleAvailable || isGoogleLoading}
      onClick={signInWithGoogle}
    >
      <GoogleIcon className='!h-[18px] !w-[18px] mr-1' />
      {isGoogleLoading ? 'Connecting...' : 'Google'}
    </Button>
  )

  const hasAnyOAuthProvider = githubAvailable || googleAvailable

  if (!hasAnyOAuthProvider && !children) {
    return null
  }

  return (
<<<<<<< HEAD
    <div className='grid gap-3 hidden'>
      {githubAvailable && githubButton}
=======
    <div className={`${inter.className} grid gap-3 font-light`}>
>>>>>>> 5d887fdc
      {googleAvailable && googleButton}
      {githubAvailable && githubButton}
      {children}
    </div>
  )
}<|MERGE_RESOLUTION|>--- conflicted
+++ resolved
@@ -110,12 +110,7 @@
   }
 
   return (
-<<<<<<< HEAD
-    <div className='grid gap-3 hidden'>
-      {githubAvailable && githubButton}
-=======
-    <div className={`${inter.className} grid gap-3 font-light`}>
->>>>>>> 5d887fdc
+    <div className={`${inter.className} grid gap-3 font-light hidden`}>
       {googleAvailable && googleButton}
       {githubAvailable && githubButton}
       {children}
