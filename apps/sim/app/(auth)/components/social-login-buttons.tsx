'use client'

import { useEffect, useState } from 'react'
import { GithubIcon, GoogleIcon } from '@/components/icons'
import { Button } from '@/components/ui/button'
import { client } from '@/lib/auth-client'

interface SocialLoginButtonsProps {
  githubAvailable: boolean
  googleAvailable: boolean
  callbackURL?: string
  isProduction: boolean
}

export function SocialLoginButtons({
  githubAvailable,
  googleAvailable,
  callbackURL = '/workspace',
  isProduction,
}: SocialLoginButtonsProps) {
  const [isGithubLoading, setIsGithubLoading] = useState(false)
  const [isGoogleLoading, setIsGoogleLoading] = useState(false)
  const [mounted, setMounted] = useState(false)

  // Set mounted state to true on client-side
  useEffect(() => {
    setMounted(true)
  }, [])

  // Only render on the client side to avoid hydration errors
  if (!mounted) return null

  async function signInWithGithub() {
    if (!githubAvailable) return

    setIsGithubLoading(true)
    try {
      await client.signIn.social({ provider: 'github', callbackURL })

      // Mark that the user has previously logged in
      if (typeof window !== 'undefined') {
        localStorage.setItem('has_logged_in_before', 'true')
        document.cookie = 'has_logged_in_before=true; path=/; max-age=31536000; SameSite=Lax' // 1 year expiry
      }
    } catch (err: any) {
      let errorMessage = 'Failed to sign in with GitHub'

      if (err.message?.includes('account exists')) {
        errorMessage = 'An account with this email already exists. Please sign in instead.'
      } else if (err.message?.includes('cancelled')) {
        errorMessage = 'GitHub sign in was cancelled. Please try again.'
      } else if (err.message?.includes('network')) {
        errorMessage = 'Network error. Please check your connection and try again.'
      } else if (err.message?.includes('rate limit')) {
        errorMessage = 'Too many attempts. Please try again later.'
      }
    } finally {
      setIsGithubLoading(false)
    }
  }

  async function signInWithGoogle() {
    if (!googleAvailable) return

    setIsGoogleLoading(true)
    try {
      await client.signIn.social({ provider: 'google', callbackURL })

      // Mark that the user has previously logged in
      if (typeof window !== 'undefined') {
        localStorage.setItem('has_logged_in_before', 'true')
        // Also set a cookie to enable middleware to check login status
        document.cookie = 'has_logged_in_before=true; path=/; max-age=31536000; SameSite=Lax' // 1 year expiry
      }
    } catch (err: any) {
      let errorMessage = 'Failed to sign in with Google'

      if (err.message?.includes('account exists')) {
        errorMessage = 'An account with this email already exists. Please sign in instead.'
      } else if (err.message?.includes('cancelled')) {
        errorMessage = 'Google sign in was cancelled. Please try again.'
      } else if (err.message?.includes('network')) {
        errorMessage = 'Network error. Please check your connection and try again.'
      } else if (err.message?.includes('rate limit')) {
        errorMessage = 'Too many attempts. Please try again later.'
      }
    } finally {
      setIsGoogleLoading(false)
    }
  }

  const githubButton = (
    <Button
      variant='outline'
      className='w-full border-neutral-700 bg-neutral-900 text-white hover:bg-neutral-800 hover:text-white'
      disabled={!githubAvailable || isGithubLoading}
      onClick={signInWithGithub}
    >
      <GithubIcon className='mr-2 h-4 w-4' />
      {isGithubLoading ? 'Connecting...' : 'Continue with GitHub'}
    </Button>
  )

  const googleButton = (
    <Button
      variant='outline'
      className='w-full border-neutral-700 bg-neutral-900 text-white hover:bg-neutral-800 hover:text-white'
      disabled={!googleAvailable || isGoogleLoading}
      onClick={signInWithGoogle}
    >
      <GoogleIcon className='mr-2 h-4 w-4' />
      {isGoogleLoading ? 'Connecting...' : 'Continue with Google'}
    </Button>
  )

  const hasAnyOAuthProvider = githubAvailable || googleAvailable

  if (!hasAnyOAuthProvider) {
    return null
  }

  return (
<<<<<<< HEAD
    <div className='grid gap-3 hidden'>
      {renderGoogleButton()}
=======
    <div className='grid gap-3'>
      {githubAvailable && githubButton}
      {googleAvailable && googleButton}
>>>>>>> ed9b9ad8
    </div>
  )
}<|MERGE_RESOLUTION|>--- conflicted
+++ resolved
@@ -120,14 +120,9 @@
   }
 
   return (
-<<<<<<< HEAD
     <div className='grid gap-3 hidden'>
-      {renderGoogleButton()}
-=======
-    <div className='grid gap-3'>
       {githubAvailable && githubButton}
       {googleAvailable && googleButton}
->>>>>>> ed9b9ad8
     </div>
   )
 }