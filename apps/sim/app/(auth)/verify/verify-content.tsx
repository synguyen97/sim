--- conflicted
+++ resolved
@@ -218,36 +218,6 @@
             </div>
           )}
 
-<<<<<<< HEAD
-            <Button
-              onClick={verifyCode}
-              className='h-11 w-full bg-[#ff9100] font-medium text-base text-white shadow-[#ff9100]/20 shadow-lg transition-colors duration-200 hover:bg-[#c56200]'
-              disabled={!isOtpComplete || isLoading}
-            >
-              {isLoading ? 'Verifying...' : 'Verify Email'}
-            </Button>
-
-            {hasResendKey && (
-              <div className='mt-4 text-center'>
-                <p className='text-neutral-400 text-sm'>
-                  Didn't receive a code?{' '}
-                  {countdown > 0 ? (
-                    <span>
-                      Resend in <span className='font-medium text-neutral-300'>{countdown}s</span>
-                    </span>
-                  ) : (
-                    <button
-                      className='font-medium text-[#ff9100] underline-offset-4 transition hover:text-[#ffd180] hover:underline'
-                      onClick={handleResend}
-                      disabled={isLoading || isResendDisabled}
-                    >
-                      Resend
-                    </button>
-                  )}
-                </p>
-              </div>
-            )}
-=======
           <div className='text-center font-light text-[14px]'>
             <button
               onClick={() => {
@@ -262,7 +232,6 @@
             >
               Back to signup
             </button>
->>>>>>> 5d887fdc
           </div>
         </div>
       )}
