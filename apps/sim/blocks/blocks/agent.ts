--- conflicted
+++ resolved
@@ -72,11 +72,7 @@
   `,
   docsLink: 'https://docs.sim.ai/blocks/agent',
   category: 'blocks',
-<<<<<<< HEAD
   bgColor: '#c56200',
-=======
-  bgColor: 'var(--brand-primary-hex)',
->>>>>>> 5d887fdc
   icon: AgentIcon,
   subBlocks: [
     {
