import { stripe } from '@better-auth/stripe'
import { betterAuth } from 'better-auth'
import { drizzleAdapter } from 'better-auth/adapters/drizzle'
import { nextCookies } from 'better-auth/next-js'
import {
  createAuthMiddleware,
  emailOTP,
  genericOAuth,
  oneTimeToken,
  organization,
} from 'better-auth/plugins'
import { and, eq } from 'drizzle-orm'
import { headers } from 'next/headers'
import Stripe from 'stripe'
import {
  getEmailSubject,
  renderInvitationEmail,
  renderOTPEmail,
  renderPasswordResetEmail,
} from '@/components/emails/render-email'
import { getBaseURL } from '@/lib/auth-client'
import { DEFAULT_FREE_CREDITS } from '@/lib/billing/constants'
import { sendEmail } from '@/lib/email/mailer'
import { quickValidateEmail } from '@/lib/email/validation'
import { env, isTruthy } from '@/lib/env'
import { isBillingEnabled, isProd } from '@/lib/environment'
import { createLogger } from '@/lib/logs/console/logger'
import { getEmailDomain } from '@/lib/urls/utils'
import { db } from '@/db'
import * as schema from '@/db/schema'

const logger = createLogger('Auth')

// Only initialize Stripe if the key is provided
// This allows local development without a Stripe account
const validStripeKey =
  env.STRIPE_SECRET_KEY &&
  env.STRIPE_SECRET_KEY.trim() !== '' &&
  env.STRIPE_SECRET_KEY !== 'placeholder'

let stripeClient = null
if (validStripeKey) {
  stripeClient = new Stripe(env.STRIPE_SECRET_KEY || '', {
    apiVersion: '2025-02-24.acacia',
  })
}

export const auth = betterAuth({
  baseURL: getBaseURL(),
  trustedOrigins: [
    env.NEXT_PUBLIC_APP_URL,
    ...(env.NEXT_PUBLIC_VERCEL_URL ? [`https://${env.NEXT_PUBLIC_VERCEL_URL}`] : []),
    ...(env.NEXT_PUBLIC_SOCKET_URL ? [env.NEXT_PUBLIC_SOCKET_URL] : []),
  ].filter(Boolean),
  database: drizzleAdapter(db, {
    provider: 'pg',
    schema,
  }),
  session: {
    cookieCache: {
      enabled: true,
      maxAge: 24 * 60 * 60, // 24 hours in seconds
    },
    expiresIn: 30 * 24 * 60 * 60, // 30 days (how long a session can last overall)
    updateAge: 24 * 60 * 60, // 24 hours (how often to refresh the expiry)
    freshAge: 60 * 60, // 1 hour (or set to 0 to disable completely)
  },
  databaseHooks: {
    session: {
      create: {
        before: async (session) => {
          try {
            // Find the first organization this user is a member of
            const members = await db
              .select()
              .from(schema.member)
              .where(eq(schema.member.userId, session.userId))
              .limit(1)

            if (members.length > 0) {
              logger.info('Found organization for user', {
                userId: session.userId,
                organizationId: members[0].organizationId,
              })

              return {
                data: {
                  ...session,
                  activeOrganizationId: members[0].organizationId,
                },
              }
            }
            logger.info('No organizations found for user', {
              userId: session.userId,
            })
            return { data: session }
          } catch (error) {
            logger.error('Error setting active organization', {
              error,
              userId: session.userId,
            })
            return { data: session }
          }
        },
      },
    },
  },
  account: {
    accountLinking: {
      enabled: true,
      allowDifferentEmails: true,
      trustedProviders: [
        'google',
        'github',
        'email-password',
        'confluence',
        'supabase',
        'x',
        'notion',
        'microsoft',
        'slack',
        'reddit',
      ],
    },
  },
  socialProviders: {
    github: {
      clientId: env.GITHUB_CLIENT_ID as string,
      clientSecret: env.GITHUB_CLIENT_SECRET as string,
      scopes: ['user:email', 'repo'],
    },
    google: {
      clientId: env.GOOGLE_CLIENT_ID as string,
      clientSecret: env.GOOGLE_CLIENT_SECRET as string,
      scopes: [
        'https://www.googleapis.com/auth/userinfo.email',
        'https://www.googleapis.com/auth/userinfo.profile',
      ],
    },
  },
  emailAndPassword: {
    enabled: true,
    requireEmailVerification: false,
    sendVerificationOnSignUp: false,
    throwOnMissingCredentials: true,
    throwOnInvalidCredentials: true,
    sendResetPassword: async ({ user, url, token }, request) => {
      const username = user.name || ''

      const html = await renderPasswordResetEmail(username, url)

<<<<<<< HEAD
      const result = await resend.emails.send({
        from: `Nuggets <team@${env.EMAIL_DOMAIN || getEmailDomain()}>`,
=======
      const result = await sendEmail({
>>>>>>> 2c47cf41
        to: user.email,
        subject: getEmailSubject('reset-password'),
        html,
        from: `noreply@${env.EMAIL_DOMAIN || getEmailDomain()}`,
        emailType: 'transactional',
      })

      if (!result.success) {
        throw new Error(`Failed to send reset password email: ${result.message}`)
      }
    },
  },
  hooks: {
    before: createAuthMiddleware(async (ctx) => {
      if (ctx.path.startsWith('/sign-up') && isTruthy(env.DISABLE_REGISTRATION))
        throw new Error('Registration is disabled, please contact your admin.')

      // Check email and domain whitelist for sign-in and sign-up
      if (
        (ctx.path.startsWith('/sign-in') || ctx.path.startsWith('/sign-up')) &&
        (env.ALLOWED_LOGIN_EMAILS || env.ALLOWED_LOGIN_DOMAINS)
      ) {
        const requestEmail = ctx.body?.email?.toLowerCase()

        if (requestEmail) {
          let isAllowed = false

          // Check specific email whitelist
          if (env.ALLOWED_LOGIN_EMAILS) {
            const allowedEmails = env.ALLOWED_LOGIN_EMAILS.split(',').map((email) =>
              email.trim().toLowerCase()
            )
            isAllowed = allowedEmails.includes(requestEmail)
          }

          // Check domain whitelist if not already allowed
          if (!isAllowed && env.ALLOWED_LOGIN_DOMAINS) {
            const allowedDomains = env.ALLOWED_LOGIN_DOMAINS.split(',').map((domain) =>
              domain.trim().toLowerCase()
            )
            const emailDomain = requestEmail.split('@')[1]
            isAllowed = emailDomain && allowedDomains.includes(emailDomain)
          }

          if (!isAllowed) {
            throw new Error('Access restricted. Please contact your administrator.')
          }
        }
      }

      return
    }),
  },
  plugins: [
    nextCookies(),
    oneTimeToken({
      expiresIn: 24 * 60 * 60, // 24 hours - Socket.IO handles connection persistence with heartbeats
    }),
    emailOTP({
      sendVerificationOTP: async (data: {
        email: string
        otp: string
        type: 'sign-in' | 'email-verification' | 'forget-password'
      }) => {
        if (!isProd) {
          logger.info('Skipping email verification in dev/docker')
          return
        }
        try {
          if (!data.email) {
            throw new Error('Email is required')
          }

          // Validate email before sending OTP
          const validation = quickValidateEmail(data.email)
          if (!validation.isValid) {
            logger.warn('Email validation failed', {
              email: data.email,
              reason: validation.reason,
              checks: validation.checks,
            })
            throw new Error(
              validation.reason ||
                "We are unable to deliver the verification email to that address. Please make sure it's valid and able to receive emails."
            )
          }

          const html = await renderOTPEmail(data.otp, data.email, data.type)

          // Send email via consolidated mailer (supports Resend, Azure, or logging fallback)
          const result = await sendEmail({
            to: data.email,
            subject: getEmailSubject(data.type),
            html,
            from: `onboarding@${env.EMAIL_DOMAIN || getEmailDomain()}`,
            emailType: 'transactional',
          })

          // If no email service is configured, log verification code for development
          if (!result.success && result.message.includes('no email service configured')) {
            logger.info('🔑 VERIFICATION CODE FOR LOGIN/SIGNUP', {
              email: data.email,
              otp: data.otp,
              type: data.type,
              validation: validation.checks,
            })
            return
          }

<<<<<<< HEAD
          const html = await renderOTPEmail(data.otp, data.email, data.type)

          // In production, send an actual email
          const result = await resend.emails.send({
            from: `Nuggets <onboarding@${env.EMAIL_DOMAIN || getEmailDomain()}>`,
            to: data.email,
            subject: getEmailSubject(data.type),
            html,
          })

          if (!result) {
            throw new Error('Failed to send verification code')
=======
          if (!result.success) {
            throw new Error(`Failed to send verification code: ${result.message}`)
>>>>>>> 2c47cf41
          }
        } catch (error) {
          logger.error('Error sending verification code:', {
            error,
            email: data.email,
          })
          throw error
        }
      },
      sendVerificationOnSignUp: false,
      otpLength: 6, // Explicitly set the OTP length
      expiresIn: 15 * 60, // 15 minutes in seconds
    }),
    genericOAuth({
      config: [
        {
          providerId: 'github-repo',
          clientId: env.GITHUB_REPO_CLIENT_ID as string,
          clientSecret: env.GITHUB_REPO_CLIENT_SECRET as string,
          authorizationUrl: 'https://github.com/login/oauth/authorize',
          accessType: 'offline',
          prompt: 'consent',
          tokenUrl: 'https://github.com/login/oauth/access_token',
          userInfoUrl: 'https://api.github.com/user',
          scopes: ['user:email', 'repo', 'read:user', 'workflow'],
          redirectURI: `${env.NEXT_PUBLIC_APP_URL}/api/auth/oauth2/callback/github-repo`,
          getUserInfo: async (tokens) => {
            try {
              // Fetch user profile
              const profileResponse = await fetch('https://api.github.com/user', {
                headers: {
                  Authorization: `Bearer ${tokens.accessToken}`,
                  'User-Agent': 'sim-studio',
                },
              })

              if (!profileResponse.ok) {
                logger.error('Failed to fetch GitHub profile', {
                  status: profileResponse.status,
                  statusText: profileResponse.statusText,
                })
                throw new Error(`Failed to fetch GitHub profile: ${profileResponse.statusText}`)
              }

              const profile = await profileResponse.json()

              // If email is null, fetch emails separately
              if (!profile.email) {
                const emailsResponse = await fetch('https://api.github.com/user/emails', {
                  headers: {
                    Authorization: `Bearer ${tokens.accessToken}`,
                    'User-Agent': 'sim-studio',
                  },
                })

                if (emailsResponse.ok) {
                  const emails = await emailsResponse.json()

                  // Find primary email or use the first one
                  const primaryEmail =
                    emails.find(
                      (email: { primary: boolean; email: string; verified: boolean }) =>
                        email.primary
                    ) || emails[0]
                  if (primaryEmail) {
                    profile.email = primaryEmail.email
                    profile.emailVerified = primaryEmail.verified || false
                  }
                } else {
                  logger.warn('Failed to fetch GitHub emails', {
                    status: emailsResponse.status,
                    statusText: emailsResponse.statusText,
                  })
                }
              }

              const now = new Date()

              return {
                id: profile.id.toString(),
                name: profile.name || profile.login,
                email: profile.email,
                image: profile.avatar_url,
                emailVerified: profile.emailVerified || false,
                createdAt: now,
                updatedAt: now,
              }
            } catch (error) {
              logger.error('Error in GitHub getUserInfo', { error })
              throw error
            }
          },
        },

        // Google providers for different purposes
        {
          providerId: 'google-email',
          clientId: env.GOOGLE_CLIENT_ID as string,
          clientSecret: env.GOOGLE_CLIENT_SECRET as string,
          discoveryUrl: 'https://accounts.google.com/.well-known/openid-configuration',
          accessType: 'offline',
          scopes: [
            'https://www.googleapis.com/auth/userinfo.email',
            'https://www.googleapis.com/auth/userinfo.profile',
            'https://www.googleapis.com/auth/gmail.send',
            'https://www.googleapis.com/auth/gmail.modify',
            // 'https://www.googleapis.com/auth/gmail.readonly',
            'https://www.googleapis.com/auth/gmail.labels',
          ],
          prompt: 'consent',
          redirectURI: `${env.NEXT_PUBLIC_APP_URL}/api/auth/oauth2/callback/google-email`,
        },
        {
          providerId: 'google-calendar',
          clientId: env.GOOGLE_CLIENT_ID as string,
          clientSecret: env.GOOGLE_CLIENT_SECRET as string,
          discoveryUrl: 'https://accounts.google.com/.well-known/openid-configuration',
          accessType: 'offline',
          scopes: [
            'https://www.googleapis.com/auth/userinfo.email',
            'https://www.googleapis.com/auth/userinfo.profile',
            'https://www.googleapis.com/auth/calendar',
          ],
          prompt: 'consent',
          redirectURI: `${env.NEXT_PUBLIC_APP_URL}/api/auth/oauth2/callback/google-calendar`,
        },
        {
          providerId: 'google-drive',
          clientId: env.GOOGLE_CLIENT_ID as string,
          clientSecret: env.GOOGLE_CLIENT_SECRET as string,
          discoveryUrl: 'https://accounts.google.com/.well-known/openid-configuration',
          accessType: 'offline',
          scopes: [
            'https://www.googleapis.com/auth/userinfo.email',
            'https://www.googleapis.com/auth/userinfo.profile',
            'https://www.googleapis.com/auth/drive.file',
          ],
          prompt: 'consent',
          redirectURI: `${env.NEXT_PUBLIC_APP_URL}/api/auth/oauth2/callback/google-drive`,
        },
        {
          providerId: 'google-docs',
          clientId: env.GOOGLE_CLIENT_ID as string,
          clientSecret: env.GOOGLE_CLIENT_SECRET as string,
          discoveryUrl: 'https://accounts.google.com/.well-known/openid-configuration',
          accessType: 'offline',
          scopes: [
            'https://www.googleapis.com/auth/userinfo.email',
            'https://www.googleapis.com/auth/userinfo.profile',
            'https://www.googleapis.com/auth/drive.file',
          ],
          prompt: 'consent',
          redirectURI: `${env.NEXT_PUBLIC_APP_URL}/api/auth/oauth2/callback/google-docs`,
        },
        {
          providerId: 'google-sheets',
          clientId: env.GOOGLE_CLIENT_ID as string,
          clientSecret: env.GOOGLE_CLIENT_SECRET as string,
          discoveryUrl: 'https://accounts.google.com/.well-known/openid-configuration',
          accessType: 'offline',
          scopes: [
            'https://www.googleapis.com/auth/userinfo.email',
            'https://www.googleapis.com/auth/userinfo.profile',
            'https://www.googleapis.com/auth/drive.file',
          ],
          prompt: 'consent',
          redirectURI: `${env.NEXT_PUBLIC_APP_URL}/api/auth/oauth2/callback/google-sheets`,
        },

        {
          providerId: 'microsoft-teams',
          clientId: env.MICROSOFT_CLIENT_ID as string,
          clientSecret: env.MICROSOFT_CLIENT_SECRET as string,
          authorizationUrl: 'https://login.microsoftonline.com/common/oauth2/v2.0/authorize',
          tokenUrl: 'https://login.microsoftonline.com/common/oauth2/v2.0/token',
          userInfoUrl: 'https://graph.microsoft.com/v1.0/me',
          scopes: [
            'openid',
            'profile',
            'email',
            'User.Read',
            'Chat.Read',
            'Chat.ReadWrite',
            'Chat.ReadBasic',
            'Channel.ReadBasic.All',
            'ChannelMessage.Send',
            'ChannelMessage.Read.All',
            'Group.Read.All',
            'Group.ReadWrite.All',
            'Team.ReadBasic.All',
            'offline_access',
          ],
          responseType: 'code',
          accessType: 'offline',
          authentication: 'basic',
          pkce: true,
          redirectURI: `${env.NEXT_PUBLIC_APP_URL}/api/auth/oauth2/callback/microsoft-teams`,
        },

        {
          providerId: 'microsoft-excel',
          clientId: env.MICROSOFT_CLIENT_ID as string,
          clientSecret: env.MICROSOFT_CLIENT_SECRET as string,
          authorizationUrl: 'https://login.microsoftonline.com/common/oauth2/v2.0/authorize',
          tokenUrl: 'https://login.microsoftonline.com/common/oauth2/v2.0/token',
          userInfoUrl: 'https://graph.microsoft.com/v1.0/me',
          scopes: ['openid', 'profile', 'email', 'Files.Read', 'Files.ReadWrite', 'offline_access'],
          responseType: 'code',
          accessType: 'offline',
          authentication: 'basic',
          pkce: true,
          redirectURI: `${env.NEXT_PUBLIC_APP_URL}/api/auth/oauth2/callback/microsoft-excel`,
        },
        {
          providerId: 'microsoft-planner',
          clientId: env.MICROSOFT_CLIENT_ID as string,
          clientSecret: env.MICROSOFT_CLIENT_SECRET as string,
          authorizationUrl: 'https://login.microsoftonline.com/common/oauth2/v2.0/authorize',
          tokenUrl: 'https://login.microsoftonline.com/common/oauth2/v2.0/token',
          userInfoUrl: 'https://graph.microsoft.com/v1.0/me',
          scopes: [
            'openid',
            'profile',
            'email',
            'Group.ReadWrite.All',
            'Group.Read.All',
            'Tasks.ReadWrite',
            'offline_access',
          ],
          responseType: 'code',
          accessType: 'offline',
          authentication: 'basic',
          pkce: true,
          redirectURI: `${env.NEXT_PUBLIC_APP_URL}/api/auth/oauth2/callback/microsoft-planner`,
        },

        {
          providerId: 'outlook',
          clientId: env.MICROSOFT_CLIENT_ID as string,
          clientSecret: env.MICROSOFT_CLIENT_SECRET as string,
          authorizationUrl: 'https://login.microsoftonline.com/common/oauth2/v2.0/authorize',
          tokenUrl: 'https://login.microsoftonline.com/common/oauth2/v2.0/token',
          userInfoUrl: 'https://graph.microsoft.com/v1.0/me',
          scopes: [
            'openid',
            'profile',
            'email',
            'Mail.ReadWrite',
            'Mail.ReadBasic',
            'Mail.Read',
            'Mail.Send',
            'offline_access',
          ],
          responseType: 'code',
          accessType: 'offline',
          authentication: 'basic',
          pkce: true,
          redirectURI: `${env.NEXT_PUBLIC_APP_URL}/api/auth/oauth2/callback/outlook`,
        },

        {
          providerId: 'onedrive',
          clientId: env.MICROSOFT_CLIENT_ID as string,
          clientSecret: env.MICROSOFT_CLIENT_SECRET as string,
          authorizationUrl: 'https://login.microsoftonline.com/common/oauth2/v2.0/authorize',
          tokenUrl: 'https://login.microsoftonline.com/common/oauth2/v2.0/token',
          userInfoUrl: 'https://graph.microsoft.com/v1.0/me',
          scopes: ['openid', 'profile', 'email', 'Files.Read', 'Files.ReadWrite', 'offline_access'],
          responseType: 'code',
          accessType: 'offline',
          authentication: 'basic',
          pkce: true,
          redirectURI: `${env.NEXT_PUBLIC_APP_URL}/api/auth/oauth2/callback/onedrive`,
        },

        {
          providerId: 'sharepoint',
          clientId: env.MICROSOFT_CLIENT_ID as string,
          clientSecret: env.MICROSOFT_CLIENT_SECRET as string,
          authorizationUrl: 'https://login.microsoftonline.com/common/oauth2/v2.0/authorize',
          tokenUrl: 'https://login.microsoftonline.com/common/oauth2/v2.0/token',
          userInfoUrl: 'https://graph.microsoft.com/v1.0/me',
          scopes: [
            'openid',
            'profile',
            'email',
            'Sites.Read.All',
            'Sites.ReadWrite.All',
            'offline_access',
          ],
          responseType: 'code',
          accessType: 'offline',
          authentication: 'basic',
          pkce: true,
          redirectURI: `${env.NEXT_PUBLIC_APP_URL}/api/auth/oauth2/callback/sharepoint`,
        },

        {
          providerId: 'wealthbox',
          clientId: env.WEALTHBOX_CLIENT_ID as string,
          clientSecret: env.WEALTHBOX_CLIENT_SECRET as string,
          authorizationUrl: 'https://app.crmworkspace.com/oauth/authorize',
          tokenUrl: 'https://app.crmworkspace.com/oauth/token',
          userInfoUrl: 'https://dummy-not-used.wealthbox.com', // Dummy URL since no user info endpoint exists
          scopes: ['login', 'data'],
          responseType: 'code',
          redirectURI: `${env.NEXT_PUBLIC_APP_URL}/api/auth/oauth2/callback/wealthbox`,
          getUserInfo: async (tokens) => {
            try {
              logger.info('Creating Wealthbox user profile from token data')

              // Generate a unique identifier since we can't fetch user info
              const uniqueId = `wealthbox-${Date.now()}`
              const now = new Date()

              // Create a synthetic user profile
              return {
                id: uniqueId,
                name: 'Wealthbox User',
                email: `${uniqueId.replace(/[^a-zA-Z0-9]/g, '')}@wealthbox.user`,
                image: null,
                emailVerified: false,
                createdAt: now,
                updatedAt: now,
              }
            } catch (error) {
              logger.error('Error creating Wealthbox user profile:', { error })
              return null
            }
          },
        },

        // Supabase provider
        {
          providerId: 'supabase',
          clientId: env.SUPABASE_CLIENT_ID as string,
          clientSecret: env.SUPABASE_CLIENT_SECRET as string,
          authorizationUrl: 'https://api.supabase.com/v1/oauth/authorize',
          tokenUrl: 'https://api.supabase.com/v1/oauth/token',
          // Supabase doesn't have a standard userInfo endpoint that works with our flow,
          // so we use a dummy URL and rely on our custom getUserInfo implementation
          userInfoUrl: 'https://dummy-not-used.supabase.co',
          scopes: ['database.read', 'database.write', 'projects.read'],
          responseType: 'code',
          pkce: true,
          redirectURI: `${env.NEXT_PUBLIC_APP_URL}/api/auth/oauth2/callback/supabase`,
          getUserInfo: async (tokens) => {
            try {
              logger.info('Creating Supabase user profile from token data')

              // Extract user identifier from tokens if possible
              let userId = 'supabase-user'
              if (tokens.idToken) {
                try {
                  // Try to decode the JWT to get user information
                  const decodedToken = JSON.parse(
                    Buffer.from(tokens.idToken.split('.')[1], 'base64').toString()
                  )
                  if (decodedToken.sub) {
                    userId = decodedToken.sub
                  }
                } catch (e) {
                  logger.warn('Failed to decode Supabase ID token', {
                    error: e,
                  })
                }
              }

              // Generate a unique enough identifier
              const uniqueId = `${userId}-${Date.now()}`

              const now = new Date()

              // Create a synthetic user profile since we can't fetch one
              return {
                id: uniqueId,
                name: 'Supabase User',
                email: `${uniqueId.replace(/[^a-zA-Z0-9]/g, '')}@supabase.user`,
                image: null,
                emailVerified: false,
                createdAt: now,
                updatedAt: now,
              }
            } catch (error) {
              logger.error('Error creating Supabase user profile:', { error })
              return null
            }
          },
        },

        // X provider
        {
          providerId: 'x',
          clientId: env.X_CLIENT_ID as string,
          clientSecret: env.X_CLIENT_SECRET as string,
          authorizationUrl: 'https://x.com/i/oauth2/authorize',
          tokenUrl: 'https://api.x.com/2/oauth2/token',
          userInfoUrl: 'https://api.x.com/2/users/me',
          accessType: 'offline',
          scopes: ['tweet.read', 'tweet.write', 'users.read', 'offline.access'],
          pkce: true,
          responseType: 'code',
          prompt: 'consent',
          authentication: 'basic',
          redirectURI: `${env.NEXT_PUBLIC_APP_URL}/api/auth/oauth2/callback/x`,
          getUserInfo: async (tokens) => {
            try {
              const response = await fetch(
                'https://api.x.com/2/users/me?user.fields=profile_image_url,username,name,verified',
                {
                  headers: {
                    Authorization: `Bearer ${tokens.accessToken}`,
                  },
                }
              )

              if (!response.ok) {
                logger.error('Error fetching X user info:', {
                  status: response.status,
                  statusText: response.statusText,
                })
                return null
              }

              const profile = await response.json()

              if (!profile.data) {
                logger.error('Invalid X profile response:', profile)
                return null
              }

              const now = new Date()

              return {
                id: profile.data.id,
                name: profile.data.name || 'X User',
                email: `${profile.data.username}@x.com`, // Create synthetic email with username
                image: profile.data.profile_image_url,
                emailVerified: profile.data.verified || false,
                createdAt: now,
                updatedAt: now,
              }
            } catch (error) {
              logger.error('Error in X getUserInfo:', { error })
              return null
            }
          },
        },

        // Confluence provider
        {
          providerId: 'confluence',
          clientId: env.CONFLUENCE_CLIENT_ID as string,
          clientSecret: env.CONFLUENCE_CLIENT_SECRET as string,
          authorizationUrl: 'https://auth.atlassian.com/authorize',
          tokenUrl: 'https://auth.atlassian.com/oauth/token',
          userInfoUrl: 'https://api.atlassian.com/me',
          scopes: ['read:page:confluence', 'write:page:confluence', 'read:me', 'offline_access'],
          responseType: 'code',
          pkce: true,
          accessType: 'offline',
          authentication: 'basic',
          prompt: 'consent',
          redirectURI: `${env.NEXT_PUBLIC_APP_URL}/api/auth/oauth2/callback/confluence`,
          getUserInfo: async (tokens) => {
            try {
              const response = await fetch('https://api.atlassian.com/me', {
                headers: {
                  Authorization: `Bearer ${tokens.accessToken}`,
                },
              })

              if (!response.ok) {
                logger.error('Error fetching Confluence user info:', {
                  status: response.status,
                  statusText: response.statusText,
                })
                return null
              }

              const profile = await response.json()

              const now = new Date()

              return {
                id: profile.account_id,
                name: profile.name || profile.display_name || 'Confluence User',
                email: profile.email || `${profile.account_id}@atlassian.com`,
                image: profile.picture || null,
                emailVerified: true, // Assume verified since it's an Atlassian account
                createdAt: now,
                updatedAt: now,
              }
            } catch (error) {
              logger.error('Error in Confluence getUserInfo:', { error })
              return null
            }
          },
        },

        // Discord provider
        {
          providerId: 'discord',
          clientId: env.DISCORD_CLIENT_ID as string,
          clientSecret: env.DISCORD_CLIENT_SECRET as string,
          authorizationUrl: 'https://discord.com/api/oauth2/authorize',
          tokenUrl: 'https://discord.com/api/oauth2/token',
          userInfoUrl: 'https://discord.com/api/users/@me',
          scopes: ['identify', 'bot', 'messages.read', 'guilds', 'guilds.members.read'],
          responseType: 'code',
          accessType: 'offline',
          authentication: 'basic',
          prompt: 'consent',
          redirectURI: `${env.NEXT_PUBLIC_APP_URL}/api/auth/oauth2/callback/discord`,
          getUserInfo: async (tokens) => {
            try {
              const response = await fetch('https://discord.com/api/users/@me', {
                headers: {
                  Authorization: `Bearer ${tokens.accessToken}`,
                },
              })

              if (!response.ok) {
                logger.error('Error fetching Discord user info:', {
                  status: response.status,
                  statusText: response.statusText,
                })
                return null
              }

              const profile = await response.json()
              const now = new Date()

              return {
                id: profile.id,
                name: profile.username || 'Discord User',
                email: profile.email || `${profile.id}@discord.user`,
                image: profile.avatar
                  ? `https://cdn.discordapp.com/avatars/${profile.id}/${profile.avatar}.png`
                  : null,
                emailVerified: profile.verified || false,
                createdAt: now,
                updatedAt: now,
              }
            } catch (error) {
              logger.error('Error in Discord getUserInfo:', { error })
              return null
            }
          },
        },

        // Jira provider
        {
          providerId: 'jira',
          clientId: env.JIRA_CLIENT_ID as string,
          clientSecret: env.JIRA_CLIENT_SECRET as string,
          authorizationUrl: 'https://auth.atlassian.com/authorize',
          tokenUrl: 'https://auth.atlassian.com/oauth/token',
          userInfoUrl: 'https://api.atlassian.com/me',
          scopes: [
            'read:jira-user',
            'read:jira-work',
            'write:jira-work',
            'write:issue:jira',
            'read:project:jira',
            'read:issue-type:jira',
            'read:me',
            'offline_access',
            'read:issue-meta:jira',
            'read:issue-security-level:jira',
            'read:issue.vote:jira',
            'read:issue.changelog:jira',
            'read:avatar:jira',
            'read:issue:jira',
            'read:status:jira',
            'read:user:jira',
            'read:field-configuration:jira',
            'read:issue-details:jira',
          ],
          responseType: 'code',
          pkce: true,
          accessType: 'offline',
          authentication: 'basic',
          prompt: 'consent',
          redirectURI: `${env.NEXT_PUBLIC_APP_URL}/api/auth/oauth2/callback/jira`,
          getUserInfo: async (tokens) => {
            try {
              const response = await fetch('https://api.atlassian.com/me', {
                headers: {
                  Authorization: `Bearer ${tokens.accessToken}`,
                },
              })

              if (!response.ok) {
                logger.error('Error fetching Jira user info:', {
                  status: response.status,
                  statusText: response.statusText,
                })
                return null
              }

              const profile = await response.json()

              const now = new Date()

              return {
                id: profile.account_id,
                name: profile.name || profile.display_name || 'Jira User',
                email: profile.email || `${profile.account_id}@atlassian.com`,
                image: profile.picture || null,
                emailVerified: true, // Assume verified since it's an Atlassian account
                createdAt: now,
                updatedAt: now,
              }
            } catch (error) {
              logger.error('Error in Jira getUserInfo:', { error })
              return null
            }
          },
        },

        // Airtable provider
        {
          providerId: 'airtable',
          clientId: env.AIRTABLE_CLIENT_ID as string,
          clientSecret: env.AIRTABLE_CLIENT_SECRET as string,
          authorizationUrl: 'https://airtable.com/oauth2/v1/authorize',
          tokenUrl: 'https://airtable.com/oauth2/v1/token',
          userInfoUrl: 'https://api.airtable.com/v0/meta/whoami',
          scopes: ['data.records:read', 'data.records:write', 'user.email:read', 'webhook:manage'],
          responseType: 'code',
          pkce: true,
          accessType: 'offline',
          authentication: 'basic',
          prompt: 'consent',
          redirectURI: `${env.NEXT_PUBLIC_APP_URL}/api/auth/oauth2/callback/airtable`,
        },

        // Notion provider
        {
          providerId: 'notion',
          clientId: env.NOTION_CLIENT_ID as string,
          clientSecret: env.NOTION_CLIENT_SECRET as string,
          authorizationUrl: 'https://api.notion.com/v1/oauth/authorize',
          tokenUrl: 'https://api.notion.com/v1/oauth/token',
          userInfoUrl: 'https://api.notion.com/v1/users/me',
          scopes: ['workspace.content', 'workspace.name', 'page.read', 'page.write'],
          responseType: 'code',
          pkce: false, // Notion doesn't support PKCE
          accessType: 'offline',
          authentication: 'basic',
          prompt: 'consent',
          redirectURI: `${env.NEXT_PUBLIC_APP_URL}/api/auth/oauth2/callback/notion`,
          getUserInfo: async (tokens) => {
            try {
              const response = await fetch('https://api.notion.com/v1/users/me', {
                headers: {
                  Authorization: `Bearer ${tokens.accessToken}`,
                  'Notion-Version': '2022-06-28', // Specify the Notion API version
                },
              })

              if (!response.ok) {
                logger.error('Error fetching Notion user info:', {
                  status: response.status,
                  statusText: response.statusText,
                })
                return null
              }

              const profile = await response.json()
              const now = new Date()

              return {
                id: profile.bot?.owner?.user?.id || profile.id,
                name: profile.name || profile.bot?.owner?.user?.name || 'Notion User',
                email: profile.person?.email || `${profile.id}@notion.user`,
                image: null, // Notion API doesn't provide profile images
                emailVerified: !!profile.person?.email,
                createdAt: now,
                updatedAt: now,
              }
            } catch (error) {
              logger.error('Error in Notion getUserInfo:', { error })
              return null
            }
          },
        },

        // Reddit provider
        {
          providerId: 'reddit',
          clientId: env.REDDIT_CLIENT_ID as string,
          clientSecret: env.REDDIT_CLIENT_SECRET as string,
          authorizationUrl: 'https://www.reddit.com/api/v1/authorize?duration=permanent',
          tokenUrl: 'https://www.reddit.com/api/v1/access_token',
          userInfoUrl: 'https://oauth.reddit.com/api/v1/me',
          scopes: ['identity', 'read'],
          responseType: 'code',
          pkce: false,
          accessType: 'offline',
          authentication: 'basic',
          prompt: 'consent',
          redirectURI: `${env.NEXT_PUBLIC_APP_URL}/api/auth/oauth2/callback/reddit`,
          getUserInfo: async (tokens) => {
            try {
              const response = await fetch('https://oauth.reddit.com/api/v1/me', {
                headers: {
                  Authorization: `Bearer ${tokens.accessToken}`,
                  'User-Agent': 'sim-studio/1.0',
                },
              })

              if (!response.ok) {
                logger.error('Error fetching Reddit user info:', {
                  status: response.status,
                  statusText: response.statusText,
                })
                return null
              }

              const data = await response.json()
              const now = new Date()

              return {
                id: data.id,
                name: data.name || 'Reddit User',
                email: `${data.name}@reddit.user`, // Reddit doesn't provide email in identity scope
                image: data.icon_img || null,
                emailVerified: false,
                createdAt: now,
                updatedAt: now,
              }
            } catch (error) {
              logger.error('Error in Reddit getUserInfo:', { error })
              return null
            }
          },
        },

        {
          providerId: 'linear',
          clientId: env.LINEAR_CLIENT_ID as string,
          clientSecret: env.LINEAR_CLIENT_SECRET as string,
          authorizationUrl: 'https://linear.app/oauth/authorize',
          tokenUrl: 'https://api.linear.app/oauth/token',
          scopes: ['read', 'write'],
          responseType: 'code',
          redirectURI: `${env.NEXT_PUBLIC_APP_URL}/api/auth/oauth2/callback/linear`,
          pkce: true,
          prompt: 'consent',
          accessType: 'offline',
          getUserInfo: async (tokens) => {
            try {
              const response = await fetch('https://api.linear.app/graphql', {
                method: 'POST',
                headers: {
                  'Content-Type': 'application/json',
                  Authorization: `Bearer ${tokens.accessToken}`,
                },
                body: JSON.stringify({
                  query: `{
                    viewer {
                      id
                      email
                      name
                      avatarUrl
                    }
                  }`,
                }),
              })

              if (!response.ok) {
                const errorText = await response.text()
                console.error('Linear API error:', {
                  status: response.status,
                  statusText: response.statusText,
                  body: errorText,
                })
                throw new Error(`Linear API error: ${response.status} ${response.statusText}`)
              }

              const { data, errors } = await response.json()

              if (errors) {
                console.error('GraphQL errors:', errors)
                throw new Error(`GraphQL errors: ${JSON.stringify(errors)}`)
              }

              if (!data?.viewer) {
                console.error('No viewer data in response:', data)
                throw new Error('No viewer data in response')
              }

              const viewer = data.viewer

              return {
                id: viewer.id,
                email: viewer.email,
                name: viewer.name,
                emailVerified: true,
                createdAt: new Date(),
                updatedAt: new Date(),
                image: viewer.avatarUrl || null,
              }
            } catch (error) {
              console.error('Error in getUserInfo:', error)
              throw error
            }
          },
        },

        // Slack provider
        {
          providerId: 'slack',
          clientId: env.SLACK_CLIENT_ID as string,
          clientSecret: env.SLACK_CLIENT_SECRET as string,
          authorizationUrl: 'https://slack.com/oauth/v2/authorize',
          tokenUrl: 'https://slack.com/api/oauth.v2.access',
          userInfoUrl: 'https://slack.com/api/users.identity',
          scopes: [
            // Bot token scopes only - app acts as a bot user
            'channels:read',
            'channels:history',
            'groups:read',
            'groups:history',
            'chat:write',
            'chat:write.public',
            'users:read',
            'files:write',
            'canvases:write',
          ],
          responseType: 'code',
          accessType: 'offline',
          prompt: 'consent',
          redirectURI: `${env.NEXT_PUBLIC_APP_URL}/api/auth/oauth2/callback/slack`,
          getUserInfo: async (tokens) => {
            try {
              logger.info('Creating Slack bot profile from token data')

              // Extract user identifier from tokens if possible
              let userId = 'slack-bot'
              if (tokens.idToken) {
                try {
                  // Try to decode the JWT to get user information
                  const decodedToken = JSON.parse(
                    Buffer.from(tokens.idToken.split('.')[1], 'base64').toString()
                  )
                  if (decodedToken.sub) {
                    userId = decodedToken.sub
                  }
                } catch (e) {
                  logger.warn('Failed to decode Slack ID token', { error: e })
                }
              }

              // Generate a unique enough identifier
              const uniqueId = `${userId}-${Date.now()}`

              const now = new Date()

              // Create a synthetic user profile since we can't fetch one
              return {
                id: uniqueId,
                name: 'Slack Bot',
                email: `${uniqueId.replace(/[^a-zA-Z0-9]/g, '')}@slack.bot`,
                image: null,
                emailVerified: false,
                createdAt: now,
                updatedAt: now,
              }
            } catch (error) {
              logger.error('Error creating Slack bot profile:', { error })
              return null
            }
          },
        },
      ],
    }),
    // Only include the Stripe plugin when billing is enabled
    ...(isBillingEnabled && stripeClient
      ? [
          stripe({
            stripeClient,
            stripeWebhookSecret: env.STRIPE_WEBHOOK_SECRET || '',
            createCustomerOnSignUp: true,
            onCustomerCreate: async ({ stripeCustomer, user }, request) => {
              logger.info('Stripe customer created', {
                customerId: stripeCustomer.id,
                userId: user.id,
              })

              // Initialize usage limits for new user
              try {
                const { initializeUserUsageLimit } = await import('@/lib/billing')
                await initializeUserUsageLimit(user.id)
                logger.info('Usage limits initialized for new user', { userId: user.id })
              } catch (error) {
                logger.error('Failed to initialize usage limits for new user', {
                  userId: user.id,
                  error,
                })
              }
            },
            subscription: {
              enabled: true,
              plans: [
                {
                  name: 'free',
                  priceId: env.STRIPE_FREE_PRICE_ID || '',
                  limits: {
                    cost: env.FREE_TIER_COST_LIMIT ?? DEFAULT_FREE_CREDITS,
                    sharingEnabled: 0,
                    multiplayerEnabled: 0,
                    workspaceCollaborationEnabled: 0,
                  },
                },
                {
                  name: 'pro',
                  priceId: env.STRIPE_PRO_PRICE_ID || '',
                  limits: {
                    cost: env.PRO_TIER_COST_LIMIT ?? 20,
                    sharingEnabled: 1,
                    multiplayerEnabled: 0,
                    workspaceCollaborationEnabled: 0,
                  },
                },
                {
                  name: 'team',
                  priceId: env.STRIPE_TEAM_PRICE_ID || '',
                  limits: {
                    cost: env.TEAM_TIER_COST_LIMIT ?? 40, // $40 per seat
                    sharingEnabled: 1,
                    multiplayerEnabled: 1,
                    workspaceCollaborationEnabled: 1,
                  },
                },
              ],
              authorizeReference: async ({ user, referenceId, action }) => {
                // User can always manage their own subscriptions
                if (referenceId === user.id) {
                  return true
                }

                // Check if referenceId is an organizationId the user has admin rights to
                const members = await db
                  .select()
                  .from(schema.member)
                  .where(
                    and(
                      eq(schema.member.userId, user.id),
                      eq(schema.member.organizationId, referenceId)
                    )
                  )

                const member = members[0]

                // Allow if the user is an owner or admin of the organization
                return member?.role === 'owner' || member?.role === 'admin'
              },
              getCheckoutSessionParams: async ({ user, plan, subscription }, request) => {
                if (plan.name === 'team') {
                  return {
                    params: {
                      allow_promotion_codes: true,
                      line_items: [
                        {
                          price: plan.priceId,
                          quantity: subscription?.seats || 1,
                          adjustable_quantity: {
                            enabled: true,
                            minimum: 1,
                            maximum: 50,
                          },
                        },
                      ],
                    },
                  }
                }

                return {
                  params: {
                    allow_promotion_codes: true,
                  },
                }
              },
              onSubscriptionComplete: async ({
                event,
                stripeSubscription,
                subscription,
              }: {
                event: Stripe.Event
                stripeSubscription: Stripe.Subscription
                subscription: any
              }) => {
                logger.info('Subscription created', {
                  subscriptionId: subscription.id,
                  referenceId: subscription.referenceId,
                  plan: subscription.plan,
                  status: subscription.status,
                })

                // Auto-create organization for team plan purchases
                try {
                  const { handleTeamPlanOrganization } = await import(
                    '@/lib/billing/team-management'
                  )
                  await handleTeamPlanOrganization(subscription)
                } catch (error) {
                  logger.error('Failed to handle team plan organization creation', {
                    subscriptionId: subscription.id,
                    referenceId: subscription.referenceId,
                    error,
                  })
                }

                // Initialize billing period and sync usage limits
                try {
                  const { initializeBillingPeriod } = await import(
                    '@/lib/billing/core/billing-periods'
                  )
                  const { syncSubscriptionUsageLimits } = await import(
                    '@/lib/billing/team-management'
                  )

                  // Sync usage limits for user or organization members
                  await syncSubscriptionUsageLimits(subscription)

                  // Initialize billing period for new subscription using Stripe dates
                  if (subscription.plan !== 'free') {
                    const stripeStart = new Date(stripeSubscription.current_period_start * 1000)
                    const stripeEnd = new Date(stripeSubscription.current_period_end * 1000)

                    await initializeBillingPeriod(subscription.referenceId, stripeStart, stripeEnd)
                    logger.info(
                      'Billing period initialized for new subscription with Stripe dates',
                      {
                        referenceId: subscription.referenceId,
                        billingStart: stripeStart,
                        billingEnd: stripeEnd,
                      }
                    )
                  }
                } catch (error) {
                  logger.error(
                    'Failed to sync usage limits or initialize billing period after subscription creation',
                    {
                      referenceId: subscription.referenceId,
                      error,
                    }
                  )
                }
              },
              onSubscriptionUpdate: async ({
                event,
                subscription,
              }: {
                event: Stripe.Event
                subscription: any
              }) => {
                logger.info('Subscription updated', {
                  subscriptionId: subscription.id,
                  status: subscription.status,
                  plan: subscription.plan,
                })

                // Auto-create organization for team plan upgrades (free -> team)
                try {
                  const { handleTeamPlanOrganization } = await import(
                    '@/lib/billing/team-management'
                  )
                  await handleTeamPlanOrganization(subscription)
                } catch (error) {
                  logger.error('Failed to handle team plan organization creation on update', {
                    subscriptionId: subscription.id,
                    referenceId: subscription.referenceId,
                    error,
                  })
                }

                // Sync usage limits for the user/organization
                try {
                  const { syncSubscriptionUsageLimits } = await import(
                    '@/lib/billing/team-management'
                  )
                  await syncSubscriptionUsageLimits(subscription)
                } catch (error) {
                  logger.error('Failed to sync usage limits after subscription update', {
                    referenceId: subscription.referenceId,
                    error,
                  })
                }
              },
              onSubscriptionDeleted: async ({
                event,
                stripeSubscription,
                subscription,
              }: {
                event: Stripe.Event
                stripeSubscription: Stripe.Subscription
                subscription: any
              }) => {
                logger.info('Subscription deleted', {
                  subscriptionId: subscription.id,
                  referenceId: subscription.referenceId,
                })
              },
            },
          }),
          // Add organization plugin as a separate entry in the plugins array
          organization({
            // Allow team plan subscribers to create organizations
            allowUserToCreateOrganization: async (user) => {
              const dbSubscriptions = await db
                .select()
                .from(schema.subscription)
                .where(eq(schema.subscription.referenceId, user.id))

              const hasTeamPlan = dbSubscriptions.some(
                (sub) =>
                  sub.status === 'active' && (sub.plan === 'team' || sub.plan === 'enterprise')
              )

              return hasTeamPlan
            },
            // Set a fixed membership limit of 50, but the actual limit will be enforced in the invitation flow
            membershipLimit: 50,
            // Validate seat limits before sending invitations
            beforeInvite: async ({ organization }: { organization: { id: string } }) => {
              const subscriptions = await db
                .select()
                .from(schema.subscription)
                .where(
                  and(
                    eq(schema.subscription.referenceId, organization.id),
                    eq(schema.subscription.status, 'active')
                  )
                )

              const teamSubscription = subscriptions.find((sub) => sub.plan === 'team')

              if (!teamSubscription) {
                throw new Error('No active team subscription for this organization')
              }

              const members = await db
                .select()
                .from(schema.member)
                .where(eq(schema.member.organizationId, organization.id))

              const pendingInvites = await db
                .select()
                .from(schema.invitation)
                .where(
                  and(
                    eq(schema.invitation.organizationId, organization.id),
                    eq(schema.invitation.status, 'pending')
                  )
                )

              const totalCount = members.length + pendingInvites.length
              const seatLimit = teamSubscription.seats || 1

              if (totalCount >= seatLimit) {
                throw new Error(`Organization has reached its seat limit of ${seatLimit}`)
              }
            },
            sendInvitationEmail: async (data: any) => {
              try {
                const { invitation, organization, inviter } = data

                const inviteUrl = `${env.NEXT_PUBLIC_APP_URL}/invite/${invitation.id}`
                const inviterName = inviter.user?.name || 'A team member'

                const html = await renderInvitationEmail(
                  inviterName,
                  organization.name,
                  inviteUrl,
                  invitation.email
                )

<<<<<<< HEAD
                await resend.emails.send({
                  from: `Nuggets <team@${env.EMAIL_DOMAIN || getEmailDomain()}>`,
=======
                const result = await sendEmail({
>>>>>>> 2c47cf41
                  to: invitation.email,
                  subject: `${inviterName} has invited you to join ${organization.name} on Nuggets`,
                  html,
                  from: `noreply@${env.EMAIL_DOMAIN || getEmailDomain()}`,
                  emailType: 'transactional',
                })

                if (!result.success) {
                  logger.error('Failed to send organization invitation email:', result.message)
                }
              } catch (error) {
                logger.error('Error sending invitation email', { error })
              }
            },
            organizationCreation: {
              afterCreate: async ({ organization, member, user }) => {
                logger.info('Organization created', {
                  organizationId: organization.id,
                  creatorId: user.id,
                })
              },
            },
          }),
        ]
      : []),
  ],
  pages: {
    signIn: '/login',
    signUp: '/signup',
    error: '/error',
    verify: '/verify',
    verifyRequest: '/verify-request',
  },
})

// Server-side auth helpers
export async function getSession() {
  return await auth.api.getSession({
    headers: await headers(),
  })
}

export const signIn = auth.api.signInEmail
export const signUp = auth.api.signUpEmail<|MERGE_RESOLUTION|>--- conflicted
+++ resolved
@@ -149,12 +149,7 @@
 
       const html = await renderPasswordResetEmail(username, url)
 
-<<<<<<< HEAD
-      const result = await resend.emails.send({
-        from: `Nuggets <team@${env.EMAIL_DOMAIN || getEmailDomain()}>`,
-=======
       const result = await sendEmail({
->>>>>>> 2c47cf41
         to: user.email,
         subject: getEmailSubject('reset-password'),
         html,
@@ -264,23 +259,8 @@
             return
           }
 
-<<<<<<< HEAD
-          const html = await renderOTPEmail(data.otp, data.email, data.type)
-
-          // In production, send an actual email
-          const result = await resend.emails.send({
-            from: `Nuggets <onboarding@${env.EMAIL_DOMAIN || getEmailDomain()}>`,
-            to: data.email,
-            subject: getEmailSubject(data.type),
-            html,
-          })
-
-          if (!result) {
-            throw new Error('Failed to send verification code')
-=======
           if (!result.success) {
             throw new Error(`Failed to send verification code: ${result.message}`)
->>>>>>> 2c47cf41
           }
         } catch (error) {
           logger.error('Error sending verification code:', {
@@ -1462,12 +1442,7 @@
                   invitation.email
                 )
 
-<<<<<<< HEAD
-                await resend.emails.send({
-                  from: `Nuggets <team@${env.EMAIL_DOMAIN || getEmailDomain()}>`,
-=======
                 const result = await sendEmail({
->>>>>>> 2c47cf41
                   to: invitation.email,
                   subject: `${inviterName} has invited you to join ${organization.name} on Nuggets`,
                   html,
