'use client'

import { useState } from 'react'
import { Loader2 } from 'lucide-react'
import useDrivePicker from 'react-google-drive-picker'
import { GoogleDriveIcon } from '@/components/icons'
import { Button } from '@/components/ui/button'
import { Card, CardContent } from '@/components/ui/card'
import { ClientToolCallState } from '@/lib/copilot/tools/client/base-tool'
import { getClientTool } from '@/lib/copilot/tools/client/manager'
import { getRegisteredTools } from '@/lib/copilot/tools/client/registry'
import { getEnv } from '@/lib/env'
import { CLASS_TOOL_METADATA, useCopilotStore } from '@/stores/copilot/store'
import type { CopilotToolCall } from '@/stores/copilot/types'

interface InlineToolCallProps {
  toolCall?: CopilotToolCall
  toolCallId?: string
  onStateChange?: (state: any) => void
  context?: Record<string, any>
}

function shouldShowRunSkipButtons(toolCall: CopilotToolCall): boolean {
  const instance = getClientTool(toolCall.id)
  let hasInterrupt = !!instance?.getInterruptDisplays?.()
  if (!hasInterrupt) {
    try {
      const def = getRegisteredTools()[toolCall.name]
      if (def) {
        hasInterrupt =
          typeof def.hasInterrupt === 'function'
            ? !!def.hasInterrupt(toolCall.params || {})
            : !!def.hasInterrupt
      }
    } catch {}
  }
  return hasInterrupt && toolCall.state === 'pending'
}

async function handleRun(toolCall: CopilotToolCall, setToolCallState: any, onStateChange?: any) {
  const instance = getClientTool(toolCall.id)
  if (!instance) return
  try {
    const mergedParams =
      (toolCall as any).params || (toolCall as any).parameters || (toolCall as any).input || {}
    await instance.handleAccept?.(mergedParams)
    onStateChange?.('executing')
  } catch (e) {
    setToolCallState(toolCall, 'errored', { error: e instanceof Error ? e.message : String(e) })
  }
}

async function handleSkip(toolCall: CopilotToolCall, setToolCallState: any, onStateChange?: any) {
  const instance = getClientTool(toolCall.id)
  if (instance) {
    try {
      await instance.handleReject?.()
    } catch {}
  }
  setToolCallState(toolCall, 'rejected')
  onStateChange?.('rejected')
}

function getDisplayName(toolCall: CopilotToolCall): string {
  // Prefer display resolved in the copilot store (SSOT)
  const fromStore = (toolCall as any).display?.text
  if (fromStore) return fromStore
  try {
    const def = getRegisteredTools()[toolCall.name] as any
    const byState = def?.metadata?.displayNames?.[toolCall.state]
    if (byState?.text) return byState.text
  } catch {}
  return toolCall.name
}

function RunSkipButtons({
  toolCall,
  onStateChange,
}: {
  toolCall: CopilotToolCall
  onStateChange?: (state: any) => void
}) {
  const [isProcessing, setIsProcessing] = useState(false)
  const [buttonsHidden, setButtonsHidden] = useState(false)
  const { setToolCallState } = useCopilotStore()
  const [openPicker] = useDrivePicker()

  const instance = getClientTool(toolCall.id)
  const interruptDisplays = instance?.getInterruptDisplays?.()
  const acceptLabel = interruptDisplays?.accept?.text || 'Run'
  const rejectLabel = interruptDisplays?.reject?.text || 'Skip'

  const onRun = async () => {
    setIsProcessing(true)
    setButtonsHidden(true)
    try {
      await handleRun(toolCall, setToolCallState, onStateChange)
    } finally {
      setIsProcessing(false)
    }
  }

  const handleOpenDriveAccess = async () => {
    try {
      const providerId = 'google-drive'
      const credsRes = await fetch(`/api/auth/oauth/credentials?provider=${providerId}`)
      if (!credsRes.ok) return
      const credsData = await credsRes.json()
      const creds = Array.isArray(credsData.credentials) ? credsData.credentials : []
      if (creds.length === 0) return
      const defaultCred = creds.find((c: any) => c.isDefault) || creds[0]

      const tokenRes = await fetch('/api/auth/oauth/token', {
        method: 'POST',
        headers: { 'Content-Type': 'application/json' },
        body: JSON.stringify({ credentialId: defaultCred.id }),
      })
      if (!tokenRes.ok) return
      const { accessToken } = await tokenRes.json()
      if (!accessToken) return

      const clientId = getEnv('NEXT_PUBLIC_GOOGLE_CLIENT_ID') || ''
      const apiKey = getEnv('NEXT_PUBLIC_GOOGLE_API_KEY') || ''
      const projectNumber = getEnv('NEXT_PUBLIC_GOOGLE_PROJECT_NUMBER') || ''

      openPicker({
        clientId,
        developerKey: apiKey,
        viewId: 'DOCS',
        token: accessToken,
        showUploadView: true,
        showUploadFolders: true,
        supportDrives: true,
        multiselect: false,
        appId: projectNumber,
        setSelectFolderEnabled: false,
        callbackFunction: async (data) => {
          if (data.action === 'picked') {
            await onRun()
          }
        },
      })
    } catch {}
  }

  if (buttonsHidden) return null

  if (toolCall.name === 'gdrive_request_access' && toolCall.state === 'pending') {
    return (
      <div className='flex items-center gap-2'>
        <Button
          onClick={async () => {
            const instance = getClientTool(toolCall.id)
            if (!instance) return
            await instance.handleAccept?.({
              openDrivePicker: async (accessToken: string) => {
                try {
                  const clientId = getEnv('NEXT_PUBLIC_GOOGLE_CLIENT_ID') || ''
                  const apiKey = getEnv('NEXT_PUBLIC_GOOGLE_API_KEY') || ''
                  const projectNumber = getEnv('NEXT_PUBLIC_GOOGLE_PROJECT_NUMBER') || ''
                  return await new Promise<boolean>((resolve) => {
                    openPicker({
                      clientId,
                      developerKey: apiKey,
                      viewId: 'DOCS',
                      token: accessToken,
                      showUploadView: true,
                      showUploadFolders: true,
                      supportDrives: true,
                      multiselect: false,
                      appId: projectNumber,
                      setSelectFolderEnabled: false,
                      callbackFunction: async (data) => {
                        if (data.action === 'picked') resolve(true)
                        else if (data.action === 'cancel') resolve(false)
                      },
                    })
                  })
                } catch {
                  return false
                }
              },
            })
          }}
          size='sm'
          className='h-6 bg-gray-900 px-2 font-medium text-white text-xs hover:bg-gray-800 disabled:opacity-50 dark:bg-gray-100 dark:text-gray-900 dark:hover:bg-gray-200'
          title='Grant Google Drive access'
        >
          <GoogleDriveIcon className='mr-0.5 h-4 w-4' />
          Select
        </Button>
        <Button
          onClick={async () => {
            setButtonsHidden(true)
            await handleSkip(toolCall, setToolCallState, onStateChange)
          }}
          size='sm'
          className='h-6 bg-gray-200 px-2 font-medium text-gray-700 text-xs hover:bg-gray-300 disabled:opacity-50 dark:bg-gray-700 dark:text-gray-300 dark:hover:bg-gray-600'
        >
          Skip
        </Button>
      </div>
    )
  }

  return (
    <div className='flex items-center gap-1.5'>
      <Button
        onClick={onRun}
        disabled={isProcessing}
        size='sm'
        className='h-6 bg-gray-900 px-2 font-medium text-white text-xs hover:bg-gray-800 disabled:opacity-50 dark:bg-gray-100 dark:text-gray-900 dark:hover:bg-gray-200'
      >
        {isProcessing ? <Loader2 className='mr-1 h-3 w-3 animate-spin' /> : null}
        {acceptLabel}
      </Button>
      <Button
        onClick={async () => {
          setButtonsHidden(true)
          await handleSkip(toolCall, setToolCallState, onStateChange)
        }}
        disabled={isProcessing}
        size='sm'
        className='h-6 bg-gray-200 px-2 font-medium text-gray-700 text-xs hover:bg-gray-300 disabled:opacity-50 dark:bg-gray-700 dark:text-gray-300 dark:hover:bg-gray-600'
      >
        {rejectLabel}
      </Button>
    </div>
  )
}

export function InlineToolCall({
  toolCall: toolCallProp,
  toolCallId,
  onStateChange,
  context,
}: InlineToolCallProps) {
  const [, forceUpdate] = useState({})
  const liveToolCall = useCopilotStore((s) =>
    toolCallId ? s.toolCallsById[toolCallId] : undefined
  )
  const toolCall = liveToolCall || toolCallProp

  // Guard: nothing to render without a toolCall
  if (!toolCall) return null

  // Skip rendering tools that are not in the registry or are explicitly omitted
  try {
    if (toolCall.name === 'checkoff_todo' || toolCall.name === 'mark_todo_in_progress') return null
    // Allow if tool id exists in CLASS_TOOL_METADATA (client tools)
    if (!CLASS_TOOL_METADATA[toolCall.name]) return null
  } catch {
    return null
  }

  const isExpandablePending =
    toolCall.state === 'pending' &&
    (toolCall.name === 'make_api_request' ||
      toolCall.name === 'set_environment_variables' ||
      toolCall.name === 'set_global_workflow_variables')

  const [expanded, setExpanded] = useState(isExpandablePending)
  const isExpandableTool =
    toolCall.name === 'make_api_request' ||
    toolCall.name === 'set_environment_variables' ||
    toolCall.name === 'set_global_workflow_variables'

  const showButtons = shouldShowRunSkipButtons(toolCall)
  const showMoveToBackground =
    toolCall.name === 'run_workflow' &&
    (toolCall.state === (ClientToolCallState.executing as any) ||
      toolCall.state === ('executing' as any))

  const handleStateChange = (state: any) => {
    forceUpdate({})
    onStateChange?.(state)
  }

  const displayName = getDisplayName(toolCall)
  const params = (toolCall as any).parameters || (toolCall as any).input || toolCall.params || {}

  const Section = ({ title, children }: { title: string; children: any }) => (
    <Card className='mt-1.5'>
      <CardContent className='p-3'>
        <div className='mb-1 font-medium text-[11px] text-muted-foreground uppercase tracking-wide'>
          {title}
        </div>
        {children}
      </CardContent>
    </Card>
  )

  const renderPendingDetails = () => {
    if (toolCall.name === 'make_api_request') {
      const url = params.url || ''
      const method = (params.method || '').toUpperCase()
      return (
        <div className='mt-0.5 w-full overflow-hidden rounded border border-muted bg-card'>
          <div className='grid grid-cols-2 gap-0 border-muted/60 border-b bg-muted/40 px-2 py-1.5'>
            <div className='font-medium text-[10px] text-muted-foreground uppercase tracking-wide'>
              Method
            </div>
            <div className='font-medium text-[10px] text-muted-foreground uppercase tracking-wide'>
              Endpoint
            </div>
          </div>
          <div className='grid grid-cols-[auto_1fr] items-center gap-2 px-2 py-2'>
            <div>
              <span className='inline-flex rounded bg-muted px-1.5 py-0.5 font-mono text-muted-foreground text-xs'>
                {method || 'GET'}
              </span>
            </div>
            <div className='min-w-0'>
              <span
                className='block overflow-x-auto whitespace-nowrap font-mono text-foreground text-xs'
                title={url}
              >
                {url || 'URL not provided'}
              </span>
            </div>
          </div>
        </div>
      )
    }

    if (toolCall.name === 'set_environment_variables') {
      const variables =
        params.variables && typeof params.variables === 'object' ? params.variables : {}
      const entries = Object.entries(variables)
      return (
        <div className='mt-0.5 w-full overflow-hidden rounded border border-muted bg-card'>
          <div className='grid grid-cols-2 gap-0 border-muted/60 border-b bg-muted/40 px-2 py-1.5'>
            <div className='font-medium text-[10px] text-muted-foreground uppercase tracking-wide'>
              Name
            </div>
            <div className='font-medium text-[10px] text-muted-foreground uppercase tracking-wide'>
              Value
            </div>
          </div>
          {entries.length === 0 ? (
            <div className='px-2 py-2 text-muted-foreground text-xs'>No variables provided</div>
          ) : (
            <div className='divide-y divide-muted/60'>
              {entries.map(([k, v]) => (
                <div key={k} className='grid grid-cols-[auto_1fr] items-center gap-2 px-2 py-1.5'>
                  <div className='truncate font-medium text-amber-800 text-xs dark:text-amber-200'>
                    {k}
                  </div>
                  <div className='min-w-0'>
                    <span className='block overflow-x-auto whitespace-nowrap font-mono text-amber-700 text-xs dark:text-amber-300'>
                      {String(v)}
                    </span>
                  </div>
                </div>
              ))}
            </div>
          )}
        </div>
      )
    }

    if (toolCall.name === 'set_global_workflow_variables') {
      const ops = Array.isArray(params.operations) ? (params.operations as any[]) : []
      return (
        <div className='mt-0.5 w-full overflow-hidden rounded border border-muted bg-card'>
          <div className='grid grid-cols-3 gap-0 border-muted/60 border-b bg-muted/40 px-2 py-1.5'>
            <div className='font-medium text-[10px] text-muted-foreground uppercase tracking-wide'>
              Name
            </div>
            <div className='font-medium text-[10px] text-muted-foreground uppercase tracking-wide'>
              Type
            </div>
            <div className='font-medium text-[10px] text-muted-foreground uppercase tracking-wide'>
              Value
            </div>
          </div>
          {ops.length === 0 ? (
            <div className='px-2 py-2 text-muted-foreground text-xs'>No operations provided</div>
          ) : (
            <div className='divide-y divide-amber-200 dark:divide-amber-800'>
              {ops.map((op, idx) => (
                <div key={idx} className='grid grid-cols-3 items-center gap-0 px-2 py-1.5'>
                  <div className='min-w-0'>
                    <span className='truncate text-amber-800 text-xs dark:text-amber-200'>
                      {String(op.name || '')}
                    </span>
                  </div>
                  <div>
                    <span className='rounded border px-1 py-0.5 text-[10px] text-muted-foreground'>
                      {String(op.type || '')}
                    </span>
                  </div>
                  <div className='min-w-0'>
                    {op.value !== undefined ? (
                      <span className='block overflow-x-auto whitespace-nowrap font-mono text-amber-700 text-xs dark:text-amber-300'>
                        {String(op.value)}
                      </span>
                    ) : (
                      <span className='text-muted-foreground text-xs'>—</span>
                    )}
                  </div>
                </div>
              ))}
            </div>
          )}
        </div>
      )
    }

    return null
  }

  // Compute icon element from tool's display metadata (fallback to Loader2)
  const renderDisplayIcon = () => {
    try {
      // Determine the icon component (prefer store, then registry, else Loader2)
      const IconFromStore = (toolCall as any).display?.icon
      let IconComp: any | undefined = IconFromStore
      if (!IconComp) {
        try {
          const def = getRegisteredTools()[toolCall.name] as any
          IconComp = def?.metadata?.displayNames?.[toolCall.state]?.icon
        } catch {}
      }
      if (!IconComp) IconComp = Loader2

      // Color by state
      let colorClass = ''
      const state = toolCall.state as any
      if (state === (ClientToolCallState as any).aborted || state === 'aborted') {
        colorClass = 'text-amber-500'
      } else if (state === (ClientToolCallState as any).error || state === 'error') {
        colorClass = 'text-red-500'
      } else if (state === (ClientToolCallState as any).success || state === 'success') {
<<<<<<< HEAD
        const isBuildOrEdit =
          toolCall.name === 'build_workflow' || toolCall.name === 'edit_workflow'
        colorClass = isBuildOrEdit ? 'text-[#c56200]' : 'text-green-600'
=======
        const isBuildOrEdit = toolCall.name === 'edit_workflow'
        colorClass = isBuildOrEdit ? 'text-[var(--brand-primary-hover-hex)]' : 'text-green-600'
>>>>>>> 5d887fdc
      }

      // Only Loader2 should spin
      const spinClass = IconComp === Loader2 ? 'animate-spin' : ''

      return <IconComp className={`h-3 w-3 ${spinClass} ${colorClass}`} />
    } catch {
      return <Loader2 className='h-3 w-3 animate-spin' />
    }
  }

  return (
    <div className='flex w-full flex-col gap-1 py-1'>
      <div
        className={`flex items-center justify-between gap-2 ${isExpandableTool ? 'cursor-pointer' : ''}`}
        onClick={() => {
          if (isExpandableTool) setExpanded((e) => !e)
        }}
      >
        <div className='flex items-center gap-2 text-muted-foreground'>
          <div className='flex-shrink-0'>{renderDisplayIcon()}</div>
          <span className='text-base'>{displayName}</span>
        </div>
        {showButtons ? (
          <RunSkipButtons toolCall={toolCall} onStateChange={handleStateChange} />
        ) : showMoveToBackground ? (
          <Button
            // Intentionally minimal wiring per requirements
            onClick={async () => {
              try {
                const instance = getClientTool(toolCall.id)
                // Transition to background state locally so UI updates immediately
                instance?.setState?.((ClientToolCallState as any).background)
                await instance?.markToolComplete?.(
                  200,
                  'The user has chosen to move the workflow execution to the background. Check back with them later to know when the workflow execution is complete'
                )
                // Optionally force a re-render; store should sync state from server
                forceUpdate({})
                onStateChange?.('background')
              } catch {}
            }}
            size='sm'
            className='h-6 bg-blue-600 px-2 font-medium text-white text-xs hover:bg-blue-500 disabled:opacity-50 dark:bg-blue-400 dark:text-gray-900 dark:hover:bg-blue-300'
            title='Move to Background'
          >
            Move to Background
          </Button>
        ) : null}
      </div>
      {isExpandableTool && expanded && <div className='pr-1 pl-5'>{renderPendingDetails()}</div>}
    </div>
  )
}<|MERGE_RESOLUTION|>--- conflicted
+++ resolved
@@ -432,14 +432,8 @@
       } else if (state === (ClientToolCallState as any).error || state === 'error') {
         colorClass = 'text-red-500'
       } else if (state === (ClientToolCallState as any).success || state === 'success') {
-<<<<<<< HEAD
-        const isBuildOrEdit =
-          toolCall.name === 'build_workflow' || toolCall.name === 'edit_workflow'
-        colorClass = isBuildOrEdit ? 'text-[#c56200]' : 'text-green-600'
-=======
         const isBuildOrEdit = toolCall.name === 'edit_workflow'
-        colorClass = isBuildOrEdit ? 'text-[var(--brand-primary-hover-hex)]' : 'text-green-600'
->>>>>>> 5d887fdc
+        colorClass = isBuildOrEdit ? 'text-[#ff9100]' : 'text-green-600'
       }
 
       // Only Loader2 should spin
