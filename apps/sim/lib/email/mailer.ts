--- conflicted
+++ resolved
@@ -105,36 +105,6 @@
       }
     }
 
-<<<<<<< HEAD
-    // Generate unsubscribe token and add to HTML
-    let finalHtml = html
-    const headers: Record<string, string> = {}
-
-    if (includeUnsubscribe && emailType !== 'transactional') {
-      const unsubscribeToken = generateUnsubscribeToken(to, emailType)
-      const baseUrl = env.NEXT_PUBLIC_APP_URL || 'https://app.buildnuggets.ai'
-      const unsubscribeUrl = `${baseUrl}/unsubscribe?token=${unsubscribeToken}&email=${encodeURIComponent(to)}`
-
-      headers['List-Unsubscribe'] = `<${unsubscribeUrl}>`
-      headers['List-Unsubscribe-Post'] = 'List-Unsubscribe=One-Click'
-
-      finalHtml = html.replace(/\{\{UNSUBSCRIBE_TOKEN\}\}/g, unsubscribeToken)
-    }
-
-    const { data, error } = await resend.emails.send({
-      from: `Sim <${senderEmail}>`,
-      to,
-      subject,
-      html: finalHtml,
-      headers: Object.keys(headers).length > 0 ? headers : undefined,
-    })
-
-    if (error) {
-      logger.error('Resend API error:', error)
-      return {
-        success: false,
-        message: error.message || 'Failed to send email',
-=======
     // Fallback to Azure Communication Services if configured
     if (azureEmailClient) {
       try {
@@ -145,7 +115,6 @@
           success: false,
           message: 'Both Resend and Azure Communication Services failed',
         }
->>>>>>> 2c47cf41
       }
     }
 
