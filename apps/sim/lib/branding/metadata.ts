import type { Metadata } from 'next'
import { getBrandConfig } from '@/lib/branding/branding'
import { env } from '@/lib/env'

/**
 * Generate dynamic metadata based on brand configuration
 */
export function generateBrandedMetadata(override: Partial<Metadata> = {}): Metadata {
  const brand = getBrandConfig()

  const defaultTitle = brand.name
  const summaryFull = `Sim is an open-source AI agent workflow builder. Developers at trail-blazing startups to Fortune 500 companies deploy agentic workflows on the Sim platform.  35,000+ developers are already using Sim to build and deploy AI agent workflows. Sim lets developers integrate with 100+ apps to streamline workflows with AI agents. Sim is SOC2 and HIPAA compliant, ensuring enterprise-level security.`
  const summaryShort = `Sim is an open-source AI agent workflow builder.`

  return {
    title: {
      template: `%s | ${brand.name}`,
      default: defaultTitle,
    },
    description: summaryShort,
    applicationName: brand.name,
    authors: [{ name: brand.name }],
    generator: 'Next.js',
    keywords: [
      'AI agent',
      'AI agent builder',
      'AI agent workflow',
      'AI workflow automation',
      'visual workflow editor',
      'AI agents',
      'workflow canvas',
      'intelligent automation',
      'AI tools',
      'workflow designer',
      'artificial intelligence',
      'business automation',
      'AI agent workflows',
      'visual programming',
    ],
    referrer: 'origin-when-cross-origin',
    creator: brand.name,
    publisher: brand.name,
    metadataBase: env.NEXT_PUBLIC_APP_URL
      ? new URL(env.NEXT_PUBLIC_APP_URL)
      : new URL('https://app.buildnuggets.ai'),
    alternates: {
      canonical: '/',
      languages: {
        'en-US': '/en-US',
      },
    },
    robots: {
      index: true,
      follow: true,
      googleBot: {
        index: true,
        follow: true,
        'max-image-preview': 'large',
        'max-video-preview': -1,
        'max-snippet': -1,
      },
    },
    openGraph: {
      type: 'website',
      locale: 'en_US',
      url: env.NEXT_PUBLIC_APP_URL || 'https://app.buildnuggets.ai',
      title: defaultTitle,
      description: summaryFull,
      siteName: brand.name,
      images: [
        {
          url: brand.logoUrl || '/social/facebook.png',
          width: 1200,
          height: 630,
          alt: brand.name,
        },
      ],
    },
    twitter: {
      card: 'summary_large_image',
      title: defaultTitle,
      description: summaryFull,
      images: [brand.logoUrl || '/social/twitter.png'],
      creator: '@simstudioai',
      site: '@simstudioai',
    },
    manifest: '/manifest.webmanifest',
    icons: {
      icon: [
        { url: '/favicon/favicon-16x16.png', sizes: '16x16', type: 'image/png' },
        { url: '/favicon/favicon-32x32.png', sizes: '32x32', type: 'image/png' },
        {
          url: '/favicon/favicon-192x192.png',
          sizes: '192x192',
          type: 'image/png',
        },
        {
          url: '/favicon/favicon-512x512.png',
          sizes: '512x512',
          type: 'image/png',
        },
        { url: brand.faviconUrl || '/sim.png', sizes: 'any', type: 'image/png' },
      ],
      apple: '/favicon/apple-touch-icon.png',
      shortcut: brand.faviconUrl || '/favicon/favicon.ico',
    },
    appleWebApp: {
      capable: true,
      statusBarStyle: 'default',
      title: brand.name,
    },
    formatDetection: {
      telephone: false,
    },
    category: 'technology',
    other: {
      'apple-mobile-web-app-capable': 'yes',
      'mobile-web-app-capable': 'yes',
      'msapplication-TileColor': '#701FFC', // Default Sim brand primary color
      'msapplication-config': '/favicon/browserconfig.xml',
    },
    ...override,
  }
}

/**
 * Generate static structured data for SEO
 */
export function generateStructuredData() {
  return {
    '@context': 'https://schema.org',
    '@type': 'SoftwareApplication',
    name: 'Nuggets',
    description:
<<<<<<< HEAD
      'Build and deploy AI agents using our Figma-like canvas. Build, write evals, and deploy AI agent workflows that automate workflows and streamline your business processes.',
    url: 'https://nuggets.ai',
=======
      'Sim is an open-source AI agent workflow builder. Developers at trail-blazing startups to Fortune 500 companies deploy agentic workflows on the Sim platform.  30,000+ developers are already using Sim to build and deploy AI agent workflows. Sim lets developers integrate with 100+ apps to streamline workflows with AI agents. Sim is SOC2 and HIPAA compliant, ensuring enterprise-level security.',
    url: 'https://sim.ai',
>>>>>>> 5d887fdc
    applicationCategory: 'BusinessApplication',
    operatingSystem: 'Web Browser',
    offers: {
      '@type': 'Offer',
      category: 'SaaS',
    },
    creator: {
      '@type': 'Organization',
      name: 'Nuggets',
      url: 'https://app.buildnuggets.ai',
    },
    featureList: [
      'Visual AI Agent Builder',
      'Workflow Canvas Interface',
      'AI Agent Automation',
      'Custom AI Workflows',
    ],
  }
}<|MERGE_RESOLUTION|>--- conflicted
+++ resolved
@@ -132,13 +132,8 @@
     '@type': 'SoftwareApplication',
     name: 'Nuggets',
     description:
-<<<<<<< HEAD
       'Build and deploy AI agents using our Figma-like canvas. Build, write evals, and deploy AI agent workflows that automate workflows and streamline your business processes.',
     url: 'https://nuggets.ai',
-=======
-      'Sim is an open-source AI agent workflow builder. Developers at trail-blazing startups to Fortune 500 companies deploy agentic workflows on the Sim platform.  30,000+ developers are already using Sim to build and deploy AI agent workflows. Sim lets developers integrate with 100+ apps to streamline workflows with AI agents. Sim is SOC2 and HIPAA compliant, ensuring enterprise-level security.',
-    url: 'https://sim.ai',
->>>>>>> 5d887fdc
     applicationCategory: 'BusinessApplication',
     operatingSystem: 'Web Browser',
     offers: {
