--- conflicted
+++ resolved
@@ -31,12 +31,8 @@
         ]
       : []),
     organizationClient(),
-<<<<<<< HEAD
-  ]
-=======
     ...(env.NEXT_PUBLIC_SSO_ENABLED ? [ssoClient()] : []),
   ],
->>>>>>> 5d887fdc
 })
 
 export function useSession(): SessionHookResult {
