--- conflicted
+++ resolved
@@ -46,9 +46,6 @@
   ]
 })
 
-<<<<<<< HEAD
-// Keep other exports
-=======
 export function useSession(): SessionHookResult {
   const ctx = useContext(SessionContext)
   if (!ctx) {
@@ -59,7 +56,6 @@
   return ctx
 }
 
->>>>>>> ed9b9ad8
 export const { useActiveOrganization } = client
 
 export const useSubscription = () => {
@@ -84,7 +80,7 @@
   }
 }
 
-export { useSession } from './useSession';
+// export { useSession } from './useSession';
 
 
 export const { signIn, signUp, signOut } = client